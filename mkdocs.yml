site_name: Population Activity Modeller (PAM)
nav:
  - Home: index.md
  - Installation: installation.md
  - Reading data: read_data.md
  - Activity plans: activity_plans.md
  - Modelling the impact of policies on populations: modelling_policy_impact.md
<<<<<<< HEAD
  - Examples: [] # this will be filled in automatically to include reference to all the notebooks
=======
  - Examples:
    - examples/01_basics.ipynb
    - examples/02a_tabular_read_write.ipynb
    - examples/02b_matsim_read_write.ipynb
    - examples/03_read_modify_write.ipynb
    - examples/04_point_sampling.ipynb
    - examples/05_activity_plots.ipynb
    - examples/05_policies_walk_through.ipynb
    - examples/06_travel_plots.ipynb
    - examples/07_travel_survey_to_matsim.ipynb
    - examples/08_toy_matsim_population.ipynb
    - examples/09_advanced_policies.ipynb
    - examples/10_advanced_spatial_sampling.ipynb
    - examples/11_Advanced_Plan_Rescheduling.ipynb
    - examples/12_Advanced_Adding_Vehicles.ipynb
    - examples/13_Advanced_Freight_Synthesis.ipynb
    - examples/14_Advanced_Plan_Cropping.ipynb
    - examples/15_advanced_choice_modelling.ipynb
    - examples/16_advanced_matsim_warmstarting.ipynb
>>>>>>> 43a33482
  - Contributing:
    - contributing/index.md
    - Coding contributions: contributing/coding.md
    - Non-coding contributions: contributing/non_coding.md
  - Changelog: CHANGELOG.md
  - Reference:
    - Command line interface: api/cli.md
theme:
  name: material
  custom_dir: docs/overrides
  features:
    - navigation.indexes
  logo: resources/logos/small.png
  favicon: resources/logos/mini.png
repo_url: https://github.com/arup-group/pam/
site_dir: .docs
markdown_extensions:
  - admonition
  - attr_list
  - mkdocs-click
  - pymdownx.emoji:
      emoji_index: !!python/name:materialx.emoji.twemoji
      emoji_generator: !!python/name:materialx.emoji.to_svg
  - pymdownx.highlight:
      anchor_linenums: true
      line_spans: __span
      pygments_lang_class: true
  - pymdownx.inlinehilite
  - pymdownx.superfences
  - pymdownx.snippets
  - pymdownx.tasklist:
      clickable_checkbox: true
  - toc:
      permalink: "#"
      toc_depth: 3
hooks:
  - docs/static/hooks.py
plugins:
  - autorefs
  - mkdocs-jupyter:
      include: ["examples/*.ipynb"]
      allow_errors: false
      kernel_name: pam
      include_source: True
      execute: false
  - mkdocstrings:
      default_handler: python
      handlers:
        python:
          options:
            docstring_section_style: spacy
            show_bases: true
            filters:
              - "!^_"
            merge_init_into_class: true
            show_if_no_docstring: true
            show_signature_annotations: true
            signature_crossrefs: true
            show_root_toc_entry: false
            show_signature_annotations: false
          import:
            - https://docs.python.org/3/objects.inv
            - https://shapely.readthedocs.io/en/stable/objects.inv
            - https://pandas.pydata.org/docs/objects.inv
            - https://geopandas.org/en/stable/objects.inv
  - search
watch:
  - pam
extra_css:
  - static/extras.css
extra:
  version:
    provider: mike<|MERGE_RESOLUTION|>--- conflicted
+++ resolved
@@ -5,29 +5,7 @@
   - Reading data: read_data.md
   - Activity plans: activity_plans.md
   - Modelling the impact of policies on populations: modelling_policy_impact.md
-<<<<<<< HEAD
   - Examples: [] # this will be filled in automatically to include reference to all the notebooks
-=======
-  - Examples:
-    - examples/01_basics.ipynb
-    - examples/02a_tabular_read_write.ipynb
-    - examples/02b_matsim_read_write.ipynb
-    - examples/03_read_modify_write.ipynb
-    - examples/04_point_sampling.ipynb
-    - examples/05_activity_plots.ipynb
-    - examples/05_policies_walk_through.ipynb
-    - examples/06_travel_plots.ipynb
-    - examples/07_travel_survey_to_matsim.ipynb
-    - examples/08_toy_matsim_population.ipynb
-    - examples/09_advanced_policies.ipynb
-    - examples/10_advanced_spatial_sampling.ipynb
-    - examples/11_Advanced_Plan_Rescheduling.ipynb
-    - examples/12_Advanced_Adding_Vehicles.ipynb
-    - examples/13_Advanced_Freight_Synthesis.ipynb
-    - examples/14_Advanced_Plan_Cropping.ipynb
-    - examples/15_advanced_choice_modelling.ipynb
-    - examples/16_advanced_matsim_warmstarting.ipynb
->>>>>>> 43a33482
   - Contributing:
     - contributing/index.md
     - Coding contributions: contributing/coding.md
