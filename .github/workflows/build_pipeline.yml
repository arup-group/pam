name: CI

on: [push]

jobs:
  build:
    runs-on: ubuntu-latest
    steps:
    - uses: actions/checkout@v2
    - uses: actions/setup-python@v1
      with:
        python-version: 3.7
    - uses: actions/cache@v1
      with:
        path: ~/.cache/pip
        key: ${{ runner.os }}-pip-${{ hashFiles('**/requirements.txt') }}
        restore-keys: |
          ${{ runner.os }}-pip-
    - name: Install dependencies
      run: |
        export ACCEPT_EULA=Y
        sudo apt-get update
        python -m pip install --upgrade pip
        sudo apt-get install -y python3-pip libgdal-dev locales
        sudo apt-get install -y libspatialindex-dev
        export CPLUS_INCLUDE_PATH=/usr/include/gdal
        export C_INCLUDE_PATH=/usr/include/gdal
        sudo apt-get install ca-certificates
        export CURL_CA_BUNDLE=/etc/ssl/certs/ca-certificates.crt
<<<<<<< HEAD
        pip install GDAL==3.0.2
        pip install -e .[full]
=======
        pip install GDAL==3.4.1
        pip install -e .
>>>>>>> 73d65b4b
    - name: Lint with flake8
      run: |
        pip install flake8
        # stop the build if there are Python syntax errors or undefined names
        flake8 . --count --select=E9,F63,F7,F82 --show-source --statistics --exclude=scripts,tests,osmread
    - name: Run tests
      run: |
        export CURL_CA_BUNDLE=/etc/ssl/certs/ca-certificates.crt
        ./scripts/code-qa/code-coverage.sh
    - name: Smoke test notebooks
      run: |
        ./scripts/code-qa/notebooks-smoke-test.sh
    - name: Check for large files
      run: |
        ./scripts/code-qa/check-all-file-sizes.sh
    - name: Configure AWS credentials
      uses: aws-actions/configure-aws-credentials@v1
      with:
        aws-access-key-id: ${{ secrets.AWS_ACCESS_KEY_ID }}
        aws-secret-access-key: ${{ secrets.AWS_SECRET_ACCESS_KEY }}
        aws-region: eu-west-1
    - name: Push zip to S3
      env:
        AWS_S3_CODE_BUCKET: ${{ secrets.AWS_S3_CODE_BUCKET }}
      run: |
        echo $GITHUB_REPOSITORY
        echo $GITHUB_SHA
        echo $GITHUB_SHA > release
        if test "$GITHUB_REF" = "refs/heads/main"; then
          echo "Branch is main - no need to make a release name..."
        else
          echo "Making a release name for non-main branch..."
          branch=`echo $GITHUB_REF | awk -F '/' '{print $3}'`
          release_name=`echo $GITHUB_ACTOR-$branch`
          echo "Release name: $release_name"
          echo $release_name > release_name
        fi
        zip -r app.zip .
        repo_slug=`echo $GITHUB_REPOSITORY | awk -F '/' '{print $2}'`
        echo $repo_slug
        aws s3 cp app.zip "s3://$AWS_S3_CODE_BUCKET/$repo_slug.zip"
    - name: Send build success notification
      if: success()
      uses: rtCamp/action-slack-notify@v2.0.0
      env:
        SLACK_MESSAGE: ${{ github.repository }} build ${{ github.run_number }} launched by ${{ github.actor }} has succeeded
        SLACK_TITLE: Build Success
        SLACK_CHANNEL: pam-feeds
        SLACK_USERNAME: GitHub Build Bot
        SLACK_ICON: https://slack-files2.s3-us-west-2.amazonaws.com/avatars/2017-12-19/288981919427_f45f04edd92902a96859_512.png
        SLACK_WEBHOOK: ${{ secrets.SLACK_WEBHOOK }}
    - name: Send build failure notification
      if: failure()
      uses: rtCamp/action-slack-notify@v2.0.0
      env:
        SLACK_COLOR: '#FF0000'
        SLACK_MESSAGE: ${{ github.repository }} build ${{ github.run_number }} launched by ${{ github.actor }} has failed
        SLACK_TITLE: Build Failure!
        SLACK_CHANNEL: pam-feeds
        SLACK_USERNAME: GitHub Build Bot
        SLACK_ICON: https://slack-files2.s3-us-west-2.amazonaws.com/avatars/2017-12-19/288981919427_f45f04edd92902a96859_512.png
        SLACK_WEBHOOK: ${{ secrets.SLACK_WEBHOOK }}<|MERGE_RESOLUTION|>--- conflicted
+++ resolved
@@ -27,13 +27,8 @@
         export C_INCLUDE_PATH=/usr/include/gdal
         sudo apt-get install ca-certificates
         export CURL_CA_BUNDLE=/etc/ssl/certs/ca-certificates.crt
-<<<<<<< HEAD
-        pip install GDAL==3.0.2
-        pip install -e .[full]
-=======
         pip install GDAL==3.4.1
-        pip install -e .
->>>>>>> 73d65b4b
+        pip install -e .[planner]
     - name: Lint with flake8
       run: |
         pip install flake8
