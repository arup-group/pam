--- conflicted
+++ resolved
@@ -136,13 +136,7 @@
     leg_attributes: bool = True,
     leg_route: bool = True,
 ) -> core.Person:
-<<<<<<< HEAD
-    """
-
-    Stream a MATSim format population into core.Person objects.
-=======
     """Stream a MATSim format population into core.Person objects.
->>>>>>> 3b1ea1e3
     Expects agent attributes (and vehicles) to be supplied as optional dictionaries.
     This allows this function to support 'version 11' plans.
 
@@ -229,13 +223,7 @@
     leg_attributes: bool = True,
     leg_route: bool = True,
 ) -> activity.Plan:
-<<<<<<< HEAD
-    """
-    Parse a MATSim plan.
-    """
-=======
     """Parse a MATSim plan."""
->>>>>>> 3b1ea1e3
     logger = logging.getLogger(__name__)
     act_seq = 0
     leg_seq = 0
@@ -451,13 +439,9 @@
 
 
 def load_attributes_map_from_v12(plans_path):
-<<<<<<< HEAD
-    return dict([get_attributes_from_person(elem) for elem in utils.get_elems(plans_path, "person")])
-=======
     return dict(
         [get_attributes_from_person(elem) for elem in utils.get_elems(plans_path, "person")]
     )
->>>>>>> 3b1ea1e3
 
 
 def get_attributes_from_person(elem):
@@ -494,19 +478,10 @@
         for plan in person:
             if plan.get("selected") == "yes":
                 yield person.get("id"), plan
-<<<<<<< HEAD
-
-
-def read_vehicles(all_vehicles_path: str, electric_vehicles_path: Optional[str] = None) -> dict:
-    """
-
-    Reads all_vehicles file following format https://www.matsim.org/files/dtd/vehicleDefinitions_v2.0.xsd and electric_vehicles file following format https://www.matsim.org/files/dtd/electric_vehicles_v1.dtd
-=======
 
 
 def read_vehicles(all_vehicles_path: str, electric_vehicles_path: Optional[str] = None) -> dict:
     """Reads all_vehicles file following format https://www.matsim.org/files/dtd/vehicleDefinitions_v2.0.xsd and electric_vehicles file following format https://www.matsim.org/files/dtd/electric_vehicles_v1.dtd.
->>>>>>> 3b1ea1e3
 
     Args:
         all_vehicles_path (str): path to matsim all_vehicles xml file
