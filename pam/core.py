from __future__ import annotations

import copy
import logging
import pickle
import random
from collections import defaultdict
from typing import Any, Generator, Optional, Union

import geopandas as gpd
import pandas as pd
import plotly.graph_objs as go

import pam.activity as activity
import pam.plot as plot
from pam import (
    PAMInvalidTimeSequenceError,
    PAMSequenceValidationError,
    PAMValidationLocationsError,
    PAMVehicleIdError,
    variables,
    write,
)
<<<<<<< HEAD
from pam import variables
from pam.vehicles import VehicleType, VehicleManager, Vehicle, ElectricVehicle
=======
from pam.location import Location
from pam.vehicle import ElectricVehicle, Vehicle
>>>>>>> bc4a5b83


class Population:
    def __init__(self, name: str = None) -> None:
        """Class to define a population.

        Args:
            name (str, optional): Name of population. Defaults to None.
        """
        self.name = name
        self.logger = logging.getLogger(__name__)
        self.households = {}
        self.vehicles_manager = VehicleManager()

    def add(self, target: list[Union[Household, Person, list]]) -> None:
        """Add houeshold/person, or a list of households/persons to the population.

        Args:
            target (list[Union[Household, Person, list]]):
                Can be any arbitrary nesting of lists, as long as the deepest nesting includes only Houeshold and Person objects

        Raises:
            UserWarning: Only Household and Person objects allowed
        """
        if isinstance(target, list):
            for hh in target:
                self.add(hh)
        elif isinstance(target, Household):
            self.households[target.hid] = target
        elif isinstance(target, Person):
            self.logger.warning(
                (
                    "Directly adding a Person to a Population requires a Household.",
                    f"Auto creating a household {target.pid} for person {target.pid}, check this is intended.",
                )
            )
            self.add(Household(hid=target.pid))
            self.households[target.pid].add(target)
        else:
            raise UserWarning(
                f"Expected instance of Household, list or Person, not: {type(target)}"
            )

    def get(self, hid, default=None):
        return self.households.get(hid, default)

    def __getitem__(self, hid):
        return self.households[hid]

    def __iter__(self):
        for hid, household in self.households.items():
            yield hid, household

    def people(self):
        """Iterator for people in poulation, returns hid, pid and Person."""
        for hid, household in self.households.items():
            for pid, person in household.people.items():
                yield hid, pid, person

    def plans(self) -> Generator[activity.Plan, None, None]:
        """Iterator for plans in poulation."""
        for hid, household in self.households.items():
            for pid, person in household.people.items():
                yield person.plan

    @property
    def population(self):
        self.logger.info("Returning un weighted person count.")
        return len([1 for hid, pid, person in self.people()])

    def __len__(self):
        return self.population

    def __contains__(self, other):
        if isinstance(other, Household):
            for _, hh in self:
                if other == hh:
                    return True
            return False
        if isinstance(other, Person):
            for _, _, person in self.people():
                if other == person:
                    return True
            return False
        raise UserWarning(
            f"Cannot check if population contains object type: {type(other)}, please provide a Household or Person."
        )

    def __eq__(self, other):
        """Check for equality of two populations, equality is based on equal attributes and activity plans of all household and household members. Identifiers (eg hid and pid) are disregarded."""
        if not isinstance(other, Population):
            self.logger.warning(
                f"Cannot compare population to non population: ({type(other)}), please provide a Population."
            )
            return False
        if not len(self) == len(other):
            return False
        if not self.stats == other.stats:
            return False
        used = []
        for _, hh in self:
            for hid, hh2 in other:
                if hid in used:
                    continue
                if hh == hh2:
                    used.append(hid)
                    break
                return False
        return True

    @property
    def num_households(self):
        return len([1 for hid, hh in self.households.items()])

    @property
    def size(self):
        return self.freq

    @property
    def freq(self):
        frequencies = [hh.freq for hh in self.households.values()]
        if None in frequencies:
            return None
        return sum(frequencies)

    @property
    def activity_classes(self):
        acts = set()
        for _, _, p in self.people():
            acts.update(p.activity_classes)
        return acts

    @property
    def mode_classes(self):
        modes = set()
        for _, _, p in self.people():
            modes.update(p.mode_classes)
        return modes

    @property
    def subpopulations(self):
        subpopulations = set()
        for _, _, p in self.people():
            subpopulations.add(p.subpopulation)
        return subpopulations

    @property
    def attributes(self, show: int = 10) -> dict:
        attributes = defaultdict(set)
        for _, hh in self.households.items():
            for k, v in hh.attributes.items():
                attributes[k].add(v)
            for _, p in hh.people.items():
                for k, v in p.attributes.items():
                    attributes[k].add(str(v))
        for k, v in attributes.items():
            if len(v) > show:
                attributes[k] = set(list(attributes[k])[:show])
        return dict(attributes)

    def assign_vehicles(self, manager: VehicleManager):
        for _, _, person in self.people():
            person.assign_vehicle(manager)

    def rebuild_vehicles_manager(self):
        """
        (Re)build veh population from agents.
        """
        self.vehicles_manager.clear_vehs()
        self._build_vehicles_manager()

    def _build_vehicles_manager(self):
        """
        Update veh population from agents.
        """
        vehs = {}
        for _, _, _, veh in self.vehicles():
            if veh.vid in vehs:
                raise PAMVehicleIdError("Failed to build due to duplicate veh id: {veh.vid}")
            vehs[veh.vid] = veh
        self.vehicles_manager.vehicles.update(vehs)
        if not self.vehicles_manager.is_consistent():
            raise UserWarning("Failed consistency check refer to logs.")

    def vehicles_manager(self):
        for veh_type in self.vehicles_manager.veh_types():
            yield veh_type.id, veh_type

    def vehicles(self):
        for hid, pid, p in self.people():
            for mode, veh in p.vehicles.items():
                yield hid, pid, mode, veh

    def evs(self):
        for hid, pid, p in self.people():
            for mode, veh in p.evs():
                yield hid, pid, mode, veh

    @property
    def has_vehicles(self) -> bool:
        return bool(self.vehicles().__next__()())

    @property
    def has_electric_vehicles(self):
        return bool(self.evs())

    def add_veh_type(self, vehicle_type: VehicleType):
        self.vehicles_manager.add_type(vehicle_type)

    def safe_add_veh_to_agent(self, hid: str, pid: str, mode: str, v: Vehicle) -> bool:
        if v.type_id not in self.vehicles_manager:
            raise UserWarning(f"Unable to add vehicle with unknown type: '{v.type_id}'.")
        self.households[hid][pid].vehicles[mode] = v

    @property
    def has_uniquely_indexed_vehicle_types(self):
        # checks indexing of vehicle types in population
        vehicle_types = self.vehicles_manager()
        all_vehicle_type_ids = [vt.id for vt in vehicle_types]
        unique_vehicle_type_ids = set(all_vehicle_type_ids)
        return len(all_vehicle_type_ids) == len(unique_vehicle_type_ids)

    def vehicles_manager(self):
        v_types = {p.vehicles.vehicle_type for _, _, p in self.people() if p.vehicles is not None}
        for vt in v_types:
            yield vt

    def electric_vehicle_charger_types(self):
        chargers = set()
        for _, _, _, v in self.evs():
            chargers |= set(v.charger_types.split(","))
        return chargers

    def random_household(self):
        return self.households[random.choice(list(self.households))]

    def random_person(self):
        hh = self.random_household()
        return hh.random_person()

    @property
    def stats(self):
        num_households = 0
        num_people = 0
        num_activities = 0
        num_legs = 0
        for hid, household in self:
            num_households += 1
            for pid, person in household:
                num_people += 1
                num_activities += person.num_activities
                num_legs += person.num_legs
        return {
            "num_households": num_households,
            "num_people": num_people,
            "num_activities": num_activities,
            "num_legs": num_legs,
        }

    def legs_df(self) -> pd.DataFrame:
        """Extract tabular record of population legs.

        Returns:
            pd.DataFrame: record of legs
        """
        df = []
        for hid, pid, person in self.people():
            for seq, leg in enumerate(person.legs):
                record = {
                    "pid": pid,
                    "hid": hid,
                    "hzone": person.home,
                    "ozone": leg.start_location.area,
                    "dzone": leg.end_location.area,
                    "oloc": leg.start_location,
                    "dloc": leg.end_location,
                    "seq": seq,
                    "purp": leg.purp,
                    "mode": leg.mode,
                    "tst": leg.start_time.time(),
                    "tet": leg.end_time.time(),
                    # duration in minutes
                    "duration": leg.duration / pd.Timedelta(minutes=1),
                    "euclidean_distance": leg.euclidean_distance,
                    "freq": person.freq,
                }
                # add person attributes
                record = {**record, **dict(person.attributes)}
                df.append(record)
        df = pd.DataFrame(df)
        self.add_fields(df)
        return df

    def trips_df(self) -> pd.DataFrame:
        """Extract tabular record of population legs.

        Returns:
            pd.DataFrame: record of legs
        """
        df = []
        for hid, pid, person in self.people():
            for seq, trip in enumerate(person.plan.trips()):
                record = {
                    "pid": pid,
                    "hid": hid,
                    "hzone": person.home,
                    "ozone": trip.start_location.area,
                    "dzone": trip.end_location.area,
                    "oloc": trip.start_location,
                    "dloc": trip.end_location,
                    "seq": seq,
                    "purp": trip.purp,
                    "mode": trip.mode,
                    "tst": trip.start_time.time(),
                    "tet": trip.end_time.time(),
                    # duration in minutes
                    "duration": trip.duration / pd.Timedelta(minutes=1),
                    "euclidean_distance": trip.euclidean_distance,
                    "freq": person.freq,
                }
                # add person attributes
                record = {**record, **dict(person.attributes)}
                df.append(record)

        df = pd.DataFrame(df)
        self.add_fields(df)
        return df

    @staticmethod
    def add_fields(df: pd.DataFrame) -> None:
        """Add extra fields used for benchmarking in place.

        Args:
            df (pd.DataFrame):
        """
        df["personhrs"] = df["freq"] * df["duration"] / 60
        df["departure_hour"] = df.tst.apply(lambda x: x.hour)
        df["arrival_hour"] = df.tet.apply(lambda x: x.hour)
        df["euclidean_distance_category"] = pd.cut(
            df.euclidean_distance,
            bins=[0, 1, 5, 10, 25, 50, 100, 200, 999999],
            labels=[
                "0 to 1 km",
                "1 to 5 km",
                "5 to 10 km",
                "10 to 25 km",
                "25 to 50 km",
                "50 to 100 km",
                "100 to 200 km",
                "200+ km",
            ],
        )
        df["duration_category"] = pd.cut(
            df.duration,
            bins=[0, 5, 10, 15, 30, 45, 60, 90, 120, 999999],
            labels=[
                "0 to 5 min",
                "5 to 10 min",
                "10 to 15 min",
                "15 to 30 min",
                "30 to 45 min",
                "45 to 60 min",
                "60 to 90 min",
                "90 to 120 min",
                "120+ min",
            ],
        )

    def build_travel_geodataframe(self, **kwargs) -> gpd.GeoDataFrame:
        """Builds geopandas.GeoDataFrame for travel Legs found for all agents in the Population.

        Keyword Args: Keyword arguments for plot.build_person_travel_geodataframe.
            from_epsg (str): coordinate system the plans are currently in
            to_epsg (str): coordinate system you want the geo dataframe to be projected to, optional, you need to specify from_epsg as well to use this.

        Returns:
            geopandas.GeoDataFrame:  with columns for household id (hid) and person id (pid)
        """
        gdf = None
        for hid, household in self.households.items():
            _gdf = household.build_travel_geodataframe(**kwargs)
            if gdf is None:
                gdf = _gdf
            else:
                gdf = pd.concat([gdf, _gdf])
        gdf = gdf.sort_values(["hid", "pid", "seq"]).reset_index(drop=True)
        return gdf

    def plot_travel_plotly(self, epsg: str = "epsg:4326", **kwargs) -> go.Figure:
        """Plot travel plans.

        Args:
            epsg (str, optional): coordinate system the plans spatial information is in, e.g. 'epsg:27700'. Defaults to "epsg:4326".
        Keyword Args: Keyword arguments for plot.plot_travel_plans
            gdf (geopandas.GeoDataFrame): geopandas.GeoDataFrame generated by build_person_travel_geodataframe
            groupby (list): optional argument for splitting traces in the plot
            colour_by (str): argument for specifying what the colour should correspond to in the plot, travel mode by default
            cmap (dict): optional argument, useful to pass if generating a number of plots and want to keep colour scheme consistent
            mapbox_access_token (str): required to generate the plot (see https://docs.mapbox.com/help/how-mapbox-works/access-tokens/).

        Returns:
            go.Figure: Plotly figure object.
        """
        return plot.plot_travel_plans(
            gdf=self.build_travel_geodataframe(from_epsg=epsg, to_epsg="epsg:4326"), **kwargs
        )

    def fix_plans(self, crop: bool = True, times=True, locations=True):
        for _, _, person in self.people():
            if crop:
                person.plan.crop()
            if times:
                person.plan.fix_time_consistency()
            if locations:
                person.plan.fix_location_consistency()

    def validate(self):
        for hid, pid, person in self.people():
            person.validate()

    def print(self):
        print(self)
        for _, household in self:
            household.print()

    def pickle(self, path: str):
        with open(path, "wb") as file:
            pickle.dump(self, file)

    def to_csv(self, dir: str, crs=None, to_crs: str = "EPSG:4326"):
        write.to_csv(self, dir, crs, to_crs)

    def __str__(self):
        return f"Population: {self.population} people in {self.num_households} households."

    def __iadd__(self, other):
        """Unsafe addition with assignment (no guarantee of unique ids)."""
        self.logger.debug(
            "Note that this method requires all identifiers from populations being combined to be unique."
        )
        if isinstance(other, Population):
            for hid, hh in other.households.items():
                self.households[hid] = copy.deepcopy(hh)
            return self
        if isinstance(other, Household):
            self.households[other.hid] = copy.deepcopy(other)
            return self
        if isinstance(other, Person):
            self.households[other.pid] = Household(other.pid)
            self.households[other.pid].people[other.pid] = copy.deepcopy(other)
            return self
        raise TypeError(
            f"Object for addition must be a Population Household or Person object, not {type(other)}"
        )

    def reindex(self, prefix: str):
        """Safely reindex all household and person identifiers in population using a prefix."""
        for hid in list(self.households):
            hh = self.households[hid]
            new_hid = prefix + str(hid)
            if new_hid in self.households:
                raise KeyError(f"Duplicate household identifier (hid): {new_hid}")

            hh.reindex(prefix)

            self.households[new_hid] = hh
            del self.households[hid]

    def combine(self, other, prefix=""):
        """Safe addition with assignment by adding a prefix to create unique pids and hids."""
        prefix = str(prefix)

        if isinstance(other, Population):
            other.reindex(prefix)
            self += other
            return None
        if isinstance(other, Household):
            other.reindex(prefix)
            self += other
            return None
        if isinstance(other, Person):
            hh = Household(other.pid)  # we create a new hh for single person
            hh.add(other)
            hh.reindex(prefix)
            self += hh
            return None
        raise TypeError(
            f"Object for addition must be a Population Household or Person object, not {type(other)}"
        )

    def sample_locs(
        self,
        sampler,
        long_term_activities: list = None,
        joint_trips_prefix: str = "escort_",
        location_override: bool = True,
    ):
        """WIP Sample household plan locs using a sampler.

        Sampler uses activity types and areas to sample locations. Note that households share
        locations for activities of the same type within the same area. Trivially this includes
        household location. But also, for example, shopping activities if they are in the same area.

        We treat escort activities (ie those prefixed by "escort_") as the escorted activity. For
        example, the sampler treats "escort_education" and "education" equally. Note that this shared
        activity sampling of location models shared facilities, but does not explicitly infer or
        model shared transport. For example there is no consideration of if trips to shared locations
        take place at the same time or from the same locations.

        After sampling Location objects are shared between shared activity locations and corresponding
        trips start and end locations. These objects are mutable, so care must be taken if making changes
        as these will impact all other persons shared locations in the household. Often this behaviour
        might be expected. For example if we change the location of the household home activity, all
        persons and home activities are impacted.

        Args:
            long_term_activities (list, optional): a list of activities for which location is only assigned once (per zone). Defaults to None
            joint_trips_prefix (str, optional): a purpose prefix used to identify escort/joint trips. Defaults to "escort_"
            location_override (bool, optional): if False, the facility sampler will retain any already-existing locations in the population.. Defaults to True
        """
        if long_term_activities is None:
            long_term_activities = variables.LONG_TERM_ACTIVITIES

        for _, household in self.households.items():
            home_loc = activity.Location(
                area=household.location.area, loc=sampler.sample(household.location.area, "home")
            )

            unique_locations = {(household.location.area, "home"): home_loc}

            for __, person in household.people.items():
                for act in person.activities:
                    # remove escort prefix from activity types.
                    if act.act[: len(joint_trips_prefix)] == joint_trips_prefix:
                        target_act = act.act[(len(joint_trips_prefix)) :]
                    else:
                        target_act = act.act

                    # assign any unique locations
                    if (act.location.area, target_act) in unique_locations:
                        location = unique_locations[(act.location.area, target_act)]
                        act.location = location
                    # sample facility
                    elif location_override or act.location.loc is None:
                        location = activity.Location(
                            area=act.location.area,
                            loc=sampler.sample(act.location.area, target_act),
                        )
                        if target_act in long_term_activities:
                            # one location per zone for long-term choices (only)
                            # short-term activities, such as shopping can visit multiple locations in the same zone
                            unique_locations[(act.location.area, target_act)] = location
                        act.location = location

                # complete the alotting activity locations to the trip starts and ends.
                for idx in range(person.plan.length):
                    component = person.plan[idx]
                    if isinstance(component, activity.Leg):
                        component.start_location = person.plan[idx - 1].location
                        component.end_location = person.plan[idx + 1].location

    def sample_locs_complex(
        self, sampler, long_term_activities: list = None, joint_trips_prefix: str = "escort_"
    ):
        """Extends sample_locs method to enable more complex and rules-based sampling.

        Keeps track of the last location and transport mode, to apply distance- and mode-based sampling rules.
        It is generally slower than sample_locs, as it loops through both activities and legs.

        Args:
            long_term_activities (list, optional):
                a list of activities for which location is only assigned once (per zone).
                Defaults to None.
            joint_trips_prefix (str, optional):
                a purpose prefix used to identify escort/joint trips.
                Defaults to "escort_".
        """
        if long_term_activities is None:
            long_term_activities = variables.LONG_TERM_ACTIVITIES

        for _, household in self.households.items():
            home_loc = activity.Location(
                area=household.location.area,
                loc=sampler.sample(
                    household.location.area,
                    "home",
                    mode=None,
                    previous_duration=None,
                    previous_loc=None,
                ),
            )
            mode = None

            unique_locations = {(household.location.area, "home"): home_loc}

            for _, person in household.people.items():
                mode = None
                previous_duration = None
                previous_loc = None

                for idx, component in enumerate(person.plan):
                    # loop through all plan elements

                    if isinstance(component, activity.Leg):
                        mode = component.mode  # keep track of last mode
                        previous_duration = component.duration

                    elif isinstance(component, activity.Activity):
                        act = component

                        # remove "escort_" from activity types.
                        # TODO: model joint trips
                        if act.act[: len(joint_trips_prefix)] == joint_trips_prefix:
                            target_act = act.act[(len(joint_trips_prefix)) :]
                        else:
                            target_act = act.act

                        if (act.location.area, target_act) in unique_locations:
                            location = unique_locations[(act.location.area, target_act)]
                            act.location = location

                        else:
                            location = activity.Location(
                                area=act.location.area,
                                loc=sampler.sample(
                                    act.location.area,
                                    target_act,
                                    mode=mode,
                                    previous_duration=previous_duration,
                                    previous_loc=previous_loc,
                                ),
                            )
                            if target_act in long_term_activities:
                                unique_locations[(act.location.area, target_act)] = location
                            act.location = location

                        previous_loc = location.loc  # keep track of previous location

                # complete the alotting activity locations to the trip starts and ends.
                for idx in range(person.plan.length):
                    component = person.plan[idx]
                    if isinstance(component, activity.Leg):
                        component.start_location = person.plan[idx - 1].location
                        component.end_location = person.plan[idx + 1].location


class Household:
    logger = logging.getLogger(__name__)

    def __init__(
        self,
        hid,
        attributes={},
        freq=None,
        location: Optional[Location] = None,
        area=None,
        loc=None,
    ):
        self.hid = hid
        self.people = {}
        self.attributes = attributes
        self.hh_freq = freq
        if location:
            self._location = location
        else:
            self._location = Location()
        if area:  # potential overwrite
            self._location.area = area
        if loc:  # potential overwrite
            self._location.loc = loc

    def add(self, person):
        if isinstance(person, list):
            for p in person:
                self.add(p)
        elif isinstance(person, Person):
            self.people[person.pid] = person
        else:
            raise UserWarning(f"Expected instance of Person, not: {type(person)}")

    def get(self, pid, default=None):
        return self.people.get(pid, default)

    def random_person(self):
        return self.people[random.choice(list(self.people))]

    def __getitem__(self, pid):
        return self.people[pid]

    def __iter__(self):
        for pid, person in self.people.items():
            yield pid, person

    def __len__(self):
        return len(self.people)

    def __contains__(self, other_person):
        if not isinstance(other_person, Person):
            raise UserWarning(
                f"Cannot check if household contains object type: {type(other_person)}, please provide Person."
            )
        for _, person in self:
            if other_person == person:
                return True
        return False

    def __eq__(self, other):
        """Check for equality of two households, equality is based on equal attributes and activity plans of household and household members.
        Identifiers (eg hid and pid) are disregarded unless they are included in attributes.
        """
        if not isinstance(other, Household):
            self.logger.warning(f"Cannot compare household to non household: ({type(other)}).")
            return False
        if not self.attributes == other.attributes:
            return False
        if not len(self) == len(other):
            return False
        used = []
        for _, person in self:
            for pid, person2 in other:
                if pid in used:
                    continue
                if person == person2:
                    used.append(pid)
                    break
                return False
        return True

    @property
    def location(self):
        if self._location.exists:
            return self._location
        for person in self.people.values():
            if person.home.exists:
                return person.home
        self.logger.warning(f"Failed to find location for household: {self.hid}")
        return self._location

    def set_location(self, location: Location):
        """Set both hh and person home_location, but note that hhs and their persons do not share location object."""
        self._location = location
        for _, person in self:
            person.set_location(location.copy())

    def set_area(self, area):
        self._location.area = area
        for _, person in self:
            person.set_area(area)

    def set_loc(self, loc):
        self._location.loc = loc
        for _, person in self:
            person.set_loc(loc)

    @property
    def activities(self):
        for _, p in self:
            if p.plan:
                for act in p.plan.activities:
                    yield act

    @property
    def activity_classes(self):
        return set(a.act for a in self.activities)

    @property
    def legs(self):
        for _, p in self:
            if p.plan:
                for leg in p.plan.legs:
                    yield leg

    @property
    def mode_classes(self):
        return set(leg.mode for leg in self.legs)

    def get_attribute(self, key) -> set:
        """Get set of attribute values for given key, First searches hh attributes then occupants."""
        if key in self.attributes:
            return {self.attributes[key]}
        attributes = set()
        for _, person in self:
            attributes.add(person.attributes.get(key))
        return attributes

    @property
    def subpopulation(self):
        return self.get_attribute("subpopulation")

    def vehicles(self):
        for pid, p in self.people.items():
            for mode, veh in p.vehicles.items():
                yield pid, mode, veh

    @property
    def freq(self):
        """Return hh_freq, else if None, return the average frequency of household members.

        TODO: note this assumes we are basing hh freq on person freq.
        TODO: replace this with something better.
        """
        if self.hh_freq:
            return self.hh_freq

        if not self.people:
            self.logger.warning(f"Unknown hh weight for empty hh {self.hid}, returning None.")
            return None

        return self.av_person_freq

    def set_freq(self, freq):
        self.hh_freq = freq

    @property
    def av_person_freq(self):
        if not self.people:
            self.logger.warning(f"Unknown hh weight for empty hh {self.hid}, returning None.")
            return None
        frequencies = [person.freq for person in self.people.values()]
        if None in frequencies:
            self.logger.warning(f"Missing person weight in hh {self.hid}, returning None.")
            return None
        return sum(frequencies) / len(frequencies)

    def fix_plans(self, crop=True, times=True, locations=True):
        for _, person in self:
            if crop:
                person.plan.crop()
            if times:
                person.plan.fix_time_consistency()
            if locations:
                person.plan.fix_location_consistency()

    def shared_activities(self):
        shared_activities = []
        household_activities = []
        for pid, person in self.people.items():
            for activity_ in person.activities:
                if activity_.isin_exact(household_activities):
                    shared_activities.append(activity_)
                if not activity_.isin_exact(household_activities):
                    household_activities.append(activity_)
        return shared_activities

    def print(self):
        print(self)
        print(self.attributes)
        for _, person in self:
            person.print()

    def size(self):
        return len(self.people)

    def plot(self, **kwargs):
        plot.plot_household(self, **kwargs)

    def build_travel_geodataframe(self, **kwargs) -> gpd.GeoDataFrame:
        """Builds geopandas.GeoDataFrame for travel Legs found for agents within a Household.

        Keyword Args: Keyword arguments for pam.plot.plans.build_person_travel_geodataframe
            from_epsg (str): coordinate system the plans are currently in
            to_epsg (str): coordinate system you want the geo dataframe to be projected to, optional, you need to specify
                from_epsg as well to use this.

        Returns:
            geopandas.GeoDataFrame:  with columns for household id (hid) and person id (pid).
        """
        gdf = None
        for _, person in self:
            _gdf = person.build_travel_geodataframe(**kwargs)
            _gdf["hid"] = self.hid
            if gdf is None:
                gdf = _gdf
            else:
                gdf = pd.concat([gdf, _gdf])
        gdf = gdf.sort_values(["pid", "seq"]).reset_index(drop=True)
        return gdf

    def plot_travel_plotly(self, epsg: str = "epsg:4326", **kwargs) -> None:
        """Uses plotly's Scattermapbox to plot agents' travel.

        Args:
            epsg (str): coordinate system the plans spatial information is in, e.g. 'epsg:27700'
        Keyword Args: Keyword arguments for plot.plot_travel_plans
            gdf (geopandas.GeoDataFrame): generated by build_person_travel_geodataframe
            groupby (list): optional argument for splitting traces in the plot
            colour_by (str): argument for specifying what the colour should correspond to in the plot, travel mode by default
            cmap (dict): optional argument, useful to pass if generating a number of plots and want to keep colour scheme consistent
            mapbox_access_token (str): required to generate the plot (see https://docs.mapbox.com/help/how-mapbox-works/access-tokens/).
        """
        return plot.plot_travel_plans(
            gdf=self.build_travel_geodataframe(from_epsg=epsg, to_epsg="epsg:4326"), **kwargs
        )

    def __str__(self):
        return f"Household: {self.hid}"

    def __iadd__(self, other):
        """Unsafe addition with assignment (no guarantee of unique ids)."""
        self.logger.debug(
            "Note that this method requires all identifiers from populations being combined to be unique."
        )
        if isinstance(other, Household):
            for pid, person in other.people.items():
                self.people[pid] = copy.deepcopy(person)
            return self
        if isinstance(other, Person):
            self.people[other.pid] = copy.deepcopy(other)
            return self
        raise TypeError(
            f"Object for addition must be a Household or Person object, not {type(other)}"
        )

    def reindex(self, prefix: str):
        """Safely reindex all person identifiers in household using a prefix.

        Args:
            prefix (str): Prefix to add.
        """
        self.hid = prefix + self.hid
        for pid in list(self.people):
            person = self.people[pid]
            new_pid = prefix + pid
            if new_pid in self.people:
                raise KeyError(f"Duplicate person identifier (pid): {new_pid}")
            person.reindex(prefix)
            self.people[new_pid] = person
            del self.people[pid]

    def pickle(self, path):
        with open(path, "wb") as file:
            pickle.dump(self, file)


class Person:
    logger = logging.getLogger(__name__)

    def __init__(
        self,
        pid,
        freq=None,
        attributes={},
        vehicles: dict[str:Vehicle] = {},
        home_location: Optional[Location] = None,
        home_area=None,
        home_loc=None,
    ):
        self.pid = pid
        self.person_freq = freq
        self.attributes = attributes
        self.vehicles = vehicles
        if home_location is not None:
            self.home_location = home_location
        else:
            self.home_location = Location()
        if home_area:
            self.home_location.area = home_area
        if home_loc:
            self.home_location.loc = home_loc
        # person and their plan share Location
        self.plan = activity.Plan(home_location=self.home_location)
        self.plans_non_selected = []

    @property
    def freq(self):
        """Return person_freq, else if None, return the average frequency of legs.

        TODO consider passing parent hh on creation so that we can retrieve hh freq if required.
        """
        if self.person_freq:
            return self.person_freq
        return self.av_trip_freq

    def set_freq(self, freq):
        self.person_freq = freq

<<<<<<< HEAD
=======
    def assign_vehicle(self, vehicle: Vehicle) -> None:
        """Give a Vehicle or ElectricVehicle to an agent.

        Args:
            vehicle (Vehicle):
        """
        if vehicle.id != self.pid:
            raise PAMVehicleIdError(
                f"Vehicle with ID: {vehicle.id} does not match Person ID: {self.pid}"
            )
        self.vehicle = vehicle

>>>>>>> bc4a5b83
    @property
    def av_trip_freq(self):
        if not self.num_legs:
            return None
        frequencies = [leg.freq for leg in self.legs]
        if None in frequencies:
            return None
        return sum(frequencies) / len(frequencies)

    @property
    def av_activity_freq(self):
        frequencies = [act.freq for act in self.activities]
        if None in frequencies:
            return None
        return sum(frequencies) / len(frequencies)

    @property
    def home(self):
        if self.home_location.exists:
            return self.home_location
        if self.plan:
            return self.plan.home

    @property
    def subpopulation(self):
        return self.attributes.get("subpopulation")

    def set_location(self, location: Location):
        self.home_location = location
        self.plan.home_location = location

    def set_area(self, area):
        self.home_location.area = area
        self.plan.home_location.area = area

    def set_loc(self, loc):
        self.home_location.loc = loc
        self.plan.home_location.loc = loc

    def assign_vehicles(self, manager: VehicleManager):
        self.vehicles = {mode: manager.pop(vid) for mode, vid in self.attributes.pop("vehicles", {}).items()}

    @property
    def activities(self):
        if self.plan:
            for act in self.plan.activities:
                yield act

    @property
    def acts(self):
        if self.plan:
            for act in self.plan.activities:
                yield act

    @property
    def num_activities(self):
        if self.plan:
            return len(list(self.activities))
        return 0

    @property
    def legs(self):
        if self.plan:
            for leg in self.plan.legs:
                yield leg

    @property
    def num_legs(self):
        if self.plan:
            return len(list(self.legs))
        return 0

    def vehicles(self):
        for mode, veh in self.vehicles.items():
            yield mode, veh

    def evs(self):
        for mode, veh in self.vehicles.items():
            if isinstance(veh, ElectricVehicle):
                yield mode, veh

    @property
    def length(self):
        return len(self.plan)

    def __len__(self):
        return self.length

    def __getitem__(self, val):
        return self.plan[val]

    @property
    def last_component(self):
        if self.plan:
            return self.plan[-1]
        return None

    @property
    def last_activity(self):
        acts = list(self.activities)
        if acts:
            return acts[-1]
        return None

    @property
    def last_leg(self):
        legs = list(self.legs)
        if legs:
            return legs[-1]
        return None

    def __iter__(self):
        for component in self.plan:
            yield component

    def __eq__(self, other):
        """Check for equality of two persons, equality is based on equal attributes and activity plans."""
        if not isinstance(other, Person):
            self.logger.warning(f"Cannot compare person to non person: ({type(other)})")
            return False
        if not self.attributes == other.attributes:
            return False
        if not self.plan == other.plan:
            return False
        if not len(self.plans_non_selected) == len(other.plans_non_selected):
            return False
        for plana, planb in zip(self.plans_non_selected, other.plans_non_selected):
            if not plana == planb:
                return False
        return True

    @property
    def activity_classes(self):
        return self.plan.activity_classes

    @property
    def mode_classes(self):
        return self.plan.mode_classes

    @property
    def has_valid_plan(self):
        """Check sequence of Activities and Legs.

        :return: True.
        """
        return self.plan.is_valid

    def validate(self):
        """Validate plan."""
        self.plan.validate()
        return True

    def validate_sequence(self):
        """Check sequence of Activities and Legs.

        :return: True.
        """
        if not self.plan.valid_sequence:
            raise PAMSequenceValidationError(f"Person {self.pid} has invalid plan sequence")

        return True

    def validate_times(self):
        """Check sequence of Activity and Leg times.

        :return: True.
        """
        if not self.plan.valid_time_sequence:
            raise PAMInvalidTimeSequenceError(f"Person {self.pid} has invalid plan times")

        return True

    def validate_locations(self):
        """Check sequence of Activity and Leg locations.

        :return: True.
        """
        if not self.plan.valid_locations:
            raise PAMValidationLocationsError(f"Person {self.pid} has invalid plan locations")

        return True

    @property
    def closed_plan(self):
        """Check if plan starts and stops at the same facility (based on activity and location).

        :return: Bool.
        """
        return self.plan.closed

    @property
    def first_activity(self):
        return self.plan.first

    @property
    def home_based(self):
        return self.plan.home_based

    def add(self, p: Any) -> None:
        """Safely add a new component to the plan.

        Args:
            p (Any): component to add.
        """
        self.plan.add(p)

    def finalise(self):
        """Add activity end times based on start time of next activity."""
        self.plan.finalise_activity_end_times()

    def fix_plan(self, crop=True, times=True, locations=True):
        if crop:
            self.plan.crop()
        if times:
            self.plan.fix_time_consistency()
        if locations:
            self.plan.fix_location_consistency()

    def clear_plan(self):
        self.plan.clear()

    def print(self):
        print(self)
        print(self.attributes)
        self.plan.print()

    def plot(self, **kwargs):
        plot.plot_person(self, **kwargs)

    def reindex(self, prefix: str):
        self.pid = prefix + self.pid

    def build_travel_geodataframe(self, **kwargs) -> gpd.GeoDataFrame:
        """Builds geopandas.GeoDataFrame for Person's Legs.

        Keyword Args: Keyword arguments for plot.build_person_travel_geodataframe,
            from_epsg (str): coordinate system the plans are currently in
            to_epsg (str): coordinate system you want the geo dataframe to be projected to, optional, you need to specify from_epsg as well to use this.

        Returns:
            geopandas.GeoDataFrame: columns for person id (pid).
        """
        return plot.build_person_travel_geodataframe(self, **kwargs)

    def plot_travel_plotly(self, epsg: str = "epsg:4326", **kwargs) -> go.Figure:
        """Uses plotly's Scattermapbox to plot agents' travel.

        Args:
            epsg (str, optional): coordinate system the plans spatial information is in, e.g. 'epsg:27700'. Defaults to "epsg:4326".
        Keyword Args: Keyword arguments for plot.plot_travel_plans
            gdf (geopandas.GeoDataFrame): generated by build_person_travel_geodataframe
            groupby (list): optional argument for splitting traces in the plot
            colour_by (str): argument for specifying what the colour should correspond to in the plot, travel mode by default
            cmap (dict): optional argument, useful to pass if generating a number of plots and want to keep colour scheme consistent
            mapbox_access_token (str): required to generate the plot (see https://docs.mapbox.com/help/how-mapbox-works/access-tokens/)

        Returns:
            go.Figure: Plotly figure object
        """
        return plot.plot_travel_plans(
            gdf=self.build_travel_geodataframe(from_epsg=epsg, to_epsg="epsg:4326"), **kwargs
        )

    def __str__(self):
        return f"Person: {self.pid}"

    def remove_activity(self, seq: int) -> tuple:
        """Remove an activity from plan at given seq. Check for wrapped removal.

        Args:
            seq (int):
        Returns:
            tuple: (adjusted) idx of previous and subsequent activities as a tuple
        """
        return self.plan.remove_activity(seq)

    def move_activity(self, seq: Any, default: str = "home", new_mode: str = "walk") -> None:
        """Move an activity from plan at given seq to default location.

        Args:
            seq (Any):
            default (str, optional):
                'home' or pam.activity.Location.
                Defaults to "home".
            new_mode (str, optional):
                access/egress journey switching to this mode. Ie 'walk'.
                Defaults to "walk".
        """
        return self.plan.move_activity(seq, default, new_mode)

    def fill_plan(self, p_idx: Any, s_idx: Any, default: str = "home") -> bool:
        """Fill a plan after Activity has been removed.

        Args:
            p_idx (Any): location of previous Activity
            s_idx (Any): location of subsequent Activity
            default (str, optional): Defaults to "home"
        Returns:
            bool:
        """
        return self.plan.fill_plan(p_idx, s_idx, default=default)

    def stay_at_home(self):
        self.plan.stay_at_home()

    def pickle(self, path):
        with open(path, "wb") as file:
            pickle.dump(self, file)<|MERGE_RESOLUTION|>--- conflicted
+++ resolved
@@ -21,13 +21,8 @@
     variables,
     write,
 )
-<<<<<<< HEAD
-from pam import variables
-from pam.vehicles import VehicleType, VehicleManager, Vehicle, ElectricVehicle
-=======
 from pam.location import Location
-from pam.vehicle import ElectricVehicle, Vehicle
->>>>>>> bc4a5b83
+from pam.vehicles import ElectricVehicle, Vehicle, VehicleManager, VehicleType
 
 
 class Population:
@@ -212,7 +207,7 @@
         if not self.vehicles_manager.is_consistent():
             raise UserWarning("Failed consistency check refer to logs.")
 
-    def vehicles_manager(self):
+    def vehicle_types(self):
         for veh_type in self.vehicles_manager.veh_types():
             yield veh_type.id, veh_type
 
@@ -1004,21 +999,6 @@
     def set_freq(self, freq):
         self.person_freq = freq
 
-<<<<<<< HEAD
-=======
-    def assign_vehicle(self, vehicle: Vehicle) -> None:
-        """Give a Vehicle or ElectricVehicle to an agent.
-
-        Args:
-            vehicle (Vehicle):
-        """
-        if vehicle.id != self.pid:
-            raise PAMVehicleIdError(
-                f"Vehicle with ID: {vehicle.id} does not match Person ID: {self.pid}"
-            )
-        self.vehicle = vehicle
-
->>>>>>> bc4a5b83
     @property
     def av_trip_freq(self):
         if not self.num_legs:
@@ -1059,7 +1039,9 @@
         self.plan.home_location.loc = loc
 
     def assign_vehicles(self, manager: VehicleManager):
-        self.vehicles = {mode: manager.pop(vid) for mode, vid in self.attributes.pop("vehicles", {}).items()}
+        self.vehicles = {
+            mode: manager.pop(vid) for mode, vid in self.attributes.pop("vehicles", {}).items()
+        }
 
     @property
     def activities(self):
