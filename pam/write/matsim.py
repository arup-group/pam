--- conflicted
+++ resolved
@@ -3,17 +3,13 @@
 import logging
 import os
 from datetime import datetime
-<<<<<<< HEAD
 from pathlib import Path
-from typing import Optional, Union
-=======
-from typing import TYPE_CHECKING, Optional, Set
+from typing import TYPE_CHECKING, Optional, Union
 
 import importlib_resources
 
 if TYPE_CHECKING:
     from pam.core import Population
->>>>>>> 13c422d3
 
 from lxml import etree as et
 
@@ -24,48 +20,26 @@
 
 
 def write_matsim(
-<<<<<<< HEAD
     population,
     plans_path: Union[Path, str],
     attributes_path: Union[Path, str, None] = None,
     vehs_path: Union[Path, str, None] = None,
     evs_path: Union[Path, str, None] = None,
     version: int = None,
-=======
-    population: Population,
-    plans_path: str,
-    attributes_path: Optional[str] = None,
-    vehicles_dir: Optional[str] = None,
-    version: Optional[int] = None,
->>>>>>> 13c422d3
     comment: Optional[str] = None,
     household_key: Optional[str] = "hid",
     keep_non_selected: bool = False,
     coordinate_reference_system: Optional[str] = None,
 ) -> None:
     """Write a core population to matsim population v6 xml format.
-<<<<<<< HEAD
-    Note that this requires activity locs to be set (shapely.geometry.Point).
-
-    :param population: core.Population, population to be writen to disk
-    :param plans_path: {str, Path}, output path (.xml or .xml.gz)
-    :param attributes_path: legacy parameter, does not have an effect
-    :param vehs_path: {str, Path, None}, default None, path to output vehicle file
-    :param evs_path: {str, Path, None}, default None, path to output ev file
-    :param version: legacy parameter, does not have an effect
-    :param comment: {str, None}, default None, optionally add a comment string to the xml outputs
-    :param household_key: {str, None}, optionally add household id to person attributes, default 'hid'
-    :param keep_non_selected: bool, default False
-    :param coordinate_reference_system: {str, None}, default None, optionally add CRS attribute to xml outputs
-    :return: None
-=======
     Note that this requires activity locs to be set (shapely.Point).
 
     Args:
         population (Population): population to be writen to disk
         plans_path (str): output path (.xml or .xml.gz)
         attributes_path (Optional[str], optional): legacy parameter, does not have an effect. Defaults to None.
-        vehicles_dir (Optional[str], optional): path to output directory for vehicle files. Defaults to None.
+        param vehs_path (Union[str, Path, None]): path to output vehicle file. Defaults to None.
+        param evs_path (Union[str, Path, None]): path to output ev file. Defaults to None.
         version (Optional[int], optional): legacy parameter, does not have an effect. Defaults to None.
         comment (Optional[str], optional): default None, optionally add a comment string to the xml outputs. Defaults to None.
         household_key (Optional[str], optional): optionally add household id to person attributes. Defaults to "hid".
@@ -74,7 +48,6 @@
 
     Raises:
         UserWarning: If population includes vehicles, `vehicles_dir` must be defined.
->>>>>>> 13c422d3
     """
     if version is not None:
         logging.warning('parameter "version" is no longer supported by write_matsim()')
@@ -208,7 +181,6 @@
     person_xml = et.Element("person", {"id": str(pid)})
 
     attributes = et.SubElement(person_xml, "attributes", {})
-<<<<<<< HEAD
     if person.vehicles:
         attribute = et.SubElement(
             attributes,
@@ -216,8 +188,6 @@
             {"class": "org.matsim.vehicles.PersonVehicles", "name": str("vehicles")},
         )
         attribute.text = str({k: v.vid for k, v in person.vehicles.items()}).replace("'", '"')
-=======
->>>>>>> 13c422d3
 
     for k, v in person.attributes.items():
         add_attribute(attributes, k, v)
@@ -316,121 +286,5 @@
 
 
 def population_v6_dtd():
-<<<<<<< HEAD
-    dtd_path = os.path.abspath(
-        os.path.join(os.path.dirname(__file__), "..", "fixtures", "dtd", "population_v6.dtd")
-    )
-    return et.DTD(dtd_path)
-=======
     dtd_path = importlib_resources.files("pam") / "fixtures" / "dtd" / "population_v6.dtd"
-    return et.DTD(dtd_path)
-
-
-def write_vehicles(
-    output_dir: str,
-    population: Population,
-    all_vehicles_filename: str = "all_vehicles.xml",
-    electric_vehicles_filename: str = "electric_vehicles.xml",
-) -> None:
-    """Writes vehicle files for a given population in which Persons have been assigned vehicles.
-
-    Output files:
-        - all_vehicles file following the [matsim format](https://www.matsim.org/files/dtd/vehicleDefinitions_v2.0.xsd)
-        - electric_vehicles file following the [matsim format](https://www.matsim.org/files/dtd/electric_vehicles_v1.dtd)
-
-    Args:
-      output_dir (str): output directory for all_vehicles file
-      population (Population):
-      all_vehicles_filename (str, optional): name of output all vehicles file. Defaults to 'all_vehicles.xml`.
-      electric_vehicles_filename (str, optional): name of output electric vehicles file. Defaults to 'electric_vehicles.xml`.
-
-    """
-    if population.has_vehicles:
-        if population.has_uniquely_indexed_vehicle_types:
-            write_all_vehicles(
-                output_dir,
-                vehicles=population.vehicles(),
-                vehicle_types=population.vehicle_types(),
-                file_name=all_vehicles_filename,
-            )
-            if population.has_electric_vehicles:
-                logging.info("Population includes electric vehicles")
-                electric_vehicles = set(population.electric_vehicles())
-                write_electric_vehicles(
-                    output_dir, vehicles=electric_vehicles, file_name=electric_vehicles_filename
-                )
-                electric_vehicle_charger_types = population.electric_vehicle_charger_types()
-                logging.info(
-                    f"Found {len(electric_vehicles)} electric vehicles "
-                    f"with unique charger types: {electric_vehicle_charger_types}. "
-                    "Ensure you generate a chargers xml file: https://www.matsim.org/files/dtd/chargers_v1.dtd "
-                    "if you're running a simulation using org.matsim.contrib.ev"
-                )
-            else:
-                logging.info("Provided population does not have electric vehicles")
-        else:
-            logging.warning(
-                "The vehicle types in provided population do not have unique indices. Current Vehicle "
-                f"Type IDs: {[vt.id for vt in population.vehicle_types()]}"
-            )
-    else:
-        logging.warning("Provided population does not have vehicles")
-
-
-def write_all_vehicles(
-    output_dir: str,
-    vehicles: set[Vehicle],
-    vehicle_types: set[VehicleType],
-    file_name: str = "all_vehicles.xml",
-) -> None:
-    """Writes all_vehicles file following the [matsim format](https://www.matsim.org/files/dtd/vehicleDefinitions_v2.0.xsd).
-
-    Args:
-        output_dir (str): output directory for all_vehicles file
-        vehicles (set[Vehicle]): collection of vehicles to write
-        vehicle_types (set[VehicleType]):  collection of vehicle types to write
-        file_name (str, optional): name of output file. Defaults to "all_vehicles.xml".
-    """
-    path = os.path.join(output_dir, file_name)
-    logging.info(f"Writing all vehicles to {path}")
-
-    with et.xmlfile(path, encoding="utf-8") as xf:
-        xf.write_declaration()
-        vehicleDefinitions_attribs = {
-            "xmlns": "http://www.matsim.org/files/dtd",
-            "xmlns:xsi": "http://www.w3.org/2001/XMLSchema-instance",
-            "xsi:schemaLocation": "http://www.matsim.org/files/dtd "
-            "http://www.matsim.org/files/dtd/vehicleDefinitions_v2.0.xsd",
-        }
-        with xf.element("vehicleDefinitions", vehicleDefinitions_attribs):
-            for vehicle_type in set(vehicle_types):
-                vehicle_type.to_xml(xf)
-            vehicles = list(vehicles)
-            vehicles.sort()
-            for vehicle in vehicles:
-                vehicle.to_xml(xf)
-
-
-def write_electric_vehicles(
-    output_dir: str, vehicles: Set[ElectricVehicle], file_name: str = "electric_vehicles.xml"
-) -> None:
-    """Writes electric_vehicles file following the [matsim format](https://www.matsim.org/files/dtd/electric_vehicles_v1.dtd)
-
-    Args:
-        output_dir (str): output directory for electric_vehicles file
-        vehicles (Set[ElectricVehicle]): collection of electric vehicles to write
-        file_name (str, optional): name of output file. Defaults to "electric_vehicles.xml".
-    """
-    path = os.path.join(output_dir, file_name)
-    logging.info(f"Writing electric vehicles to {path}")
-
-    with et.xmlfile(path, encoding="utf-8") as xf:
-        xf.write_declaration(
-            doctype='<!DOCTYPE vehicles SYSTEM "http://matsim.org/files/dtd/electric_vehicles_v1.dtd">'
-        )
-        with xf.element("vehicles"):
-            vehicles = list(vehicles)
-            vehicles.sort()
-            for vehicle in vehicles:
-                vehicle.to_e_xml(xf)
->>>>>>> 13c422d3
+    return et.DTD(dtd_path)