--- conflicted
+++ resolved
@@ -40,7 +40,6 @@
 
 
 def basic_travel_diary_read(trips_df, attributes_df):
-<<<<<<< HEAD
     population = Population()
 
     for hid, household_data in trips_df.groupby('hid'):
@@ -114,92 +113,12 @@
 
                     activities.append(destination_activity)
 
+            person.plan.finalise()
             household.add(person)
 
         population.add(household)
 
     return population
-=======
-	population = Population()
-
-	for hid, household_data in trips_df.groupby('hid'):
-
-		household = Household(hid)
-
-		for pid, person_data in household_data.groupby('pid'):
-
-			trips = person_data.sort_values('seq')
-			home_area = trips.hzone.iloc[0]
-			origin_area = trips.ozone.iloc[0]
-			activity_map = {home_area: 'home'}
-			activities = ['home', 'work']
-
-			person = Person(
-				pid,
-				freq=person_data.freq.iloc[0],
-				attributes=attributes_df.loc[pid].to_dict(),
-				home_area=home_area
-				)
-
-			person.add(
-				Activity(
-					seq=0,
-					act='home' if home_area == origin_area else 'work',
-					area=origin_area,
-					start_time=mtdt(0),
-				)
-			)
-
-			for n in range(len(trips)):
-				trip = trips.iloc[n]
-
-				destination_activity = trip.purp
-
-				person.add(
-					Leg(
-						seq=n,
-						mode=trip['mode'],
-						start_area=trip.ozone,
-						end_area=trip.dzone,
-						start_time=mtdt(trip.tst),
-						end_time=mtdt(trip.tet)
-					)
-				)
-
-				if destination_activity in activities and activity_map.get(
-						trip.dzone):  # assume return trip to this activity
-					person.add(
-						Activity(
-							seq=n + 1,
-							act=activity_map[trip.dzone],
-							area=trip.dzone,
-							start_time=mtdt(trip.tet),
-						)
-					)
-
-				else:
-					person.add(
-						Activity(
-							seq=n + 1,
-							act=trip.purp,
-							area=trip.dzone,
-							start_time=mtdt(trip.tet),
-						)
-					)
-
-					if trip.dzone not in activity_map:  # update history
-						# only keeping first activity at each location to ensure returns home
-						activity_map[trip.dzone] = trip.purp
-
-					activities.append(destination_activity)
-
-			person.plan.finalise()
-			household.add(person)
-
-		population.add(household)
-
-	return population
->>>>>>> 41dcbaed
 
 
 def complex_travel_diary_read(trips_df, attributes_df):
@@ -267,90 +186,91 @@
     return population
 
 
-def load_activity_plan(trips_df, attributes_df, sample_perc = None):
-	"""
-	Turn Activity Plan tabular data inputs (derived from travel survey and attributes) into core population
-	format. This is a variation of the standard load_travel_diary() method because it does not require
-	activity inference. However all plans are expected to be tour based, so assumed to start and end at home.
-	We expect broadly the same data schema except rather than trip 'purpose' we use trips 'activity'.
-	:param trips_df: DataFrame
-	:param attributes_df: DataFrame
-	:param sample_perc: Float. If different to None, it samples the travel population by the corresponding percentage.
-	:return: core.Population
-	"""
-	# TODO check for required col headers and give useful error?
-
-	logger = logging.getLogger(__name__)
-
-	if not isinstance(trips_df, pd.DataFrame):
-		raise UserWarning("Unrecognised input for population travel diaries")
-
-	if not isinstance(attributes_df, pd.DataFrame):
-	    raise UserWarning("Unrecognised input for population attributes")
-
-	if sample_perc is not None:
-		trips_df = sample_population(trips_df, attributes_df, sample_perc, weight_col='freq') # sample the travel population
-	
-	population = Population()
-	
-	for hid, household_data in trips_df.groupby('hid'):
-
-		household = Household(hid)
-
-		for pid, person_data in household_data.groupby('pid'):
-
-			trips = person_data.sort_values('seq')
-			home_area = trips.hzone.iloc[0]
-			origin_area = trips.ozone.iloc[0]
-
-			if not origin_area == home_area:
-				logger.warning(f" Person pid:{pid} plan does not start with 'home' activity")
-
-			person = Person(
-				pid,
-				freq=person_data.freq.iloc[0],
-				attributes=attributes_df.loc[pid].to_dict(),
-				home_area=home_area
-				)
-
-			person.add(
-				Activity(
-					seq=0,
-					act='home',
-					area=origin_area,
-					start_time=mtdt(0),
-				)
-			)
-
-			for n in range(len(trips)):
-				trip = trips.iloc[n]
-
-				person.add(
-					Leg(
-						seq=n,
-						mode=trip['mode'],
-						start_area=trip.ozone,
-						end_area=trip.dzone,
-						start_time=mtdt(trip.tst),
-						end_time=mtdt(trip.tet)
-					)
-				)
-
-				person.add(
-						Activity(
-							seq=n + 1,
-							act=trip.activity,
-							area=trip.dzone,
-							start_time=mtdt(trip.tet),
-						)
-					)
-
-			person.plan.finalise()
-			household.add(person)
-
-		population.add(household)
-
-	return population
+def load_activity_plan(trips_df, attributes_df, sample_perc=None):
+    """
+    Turn Activity Plan tabular data inputs (derived from travel survey and attributes) into core population
+    format. This is a variation of the standard load_travel_diary() method because it does not require
+    activity inference. However all plans are expected to be tour based, so assumed to start and end at home.
+    We expect broadly the same data schema except rather than trip 'purpose' we use trips 'activity'.
+    :param trips_df: DataFrame
+    :param attributes_df: DataFrame
+    :param sample_perc: Float. If different to None, it samples the travel population by the corresponding percentage.
+    :return: core.Population
+    """
+    # TODO check for required col headers and give useful error?
+
+    logger = logging.getLogger(__name__)
+
+    if not isinstance(trips_df, pd.DataFrame):
+        raise UserWarning("Unrecognised input for population travel diaries")
+
+    if not isinstance(attributes_df, pd.DataFrame):
+        raise UserWarning("Unrecognised input for population attributes")
+
+    if sample_perc is not None:
+        trips_df = sample_population(trips_df, attributes_df, sample_perc,
+                                     weight_col='freq')  # sample the travel population
+
+    population = Population()
+
+    for hid, household_data in trips_df.groupby('hid'):
+
+        household = Household(hid)
+
+        for pid, person_data in household_data.groupby('pid'):
+
+            trips = person_data.sort_values('seq')
+            home_area = trips.hzone.iloc[0]
+            origin_area = trips.ozone.iloc[0]
+
+            if not origin_area == home_area:
+                logger.warning(f" Person pid:{pid} plan does not start with 'home' activity")
+
+            person = Person(
+                pid,
+                freq=person_data.freq.iloc[0],
+                attributes=attributes_df.loc[pid].to_dict(),
+                home_area=home_area
+            )
+
+            person.add(
+                Activity(
+                    seq=0,
+                    act='home',
+                    area=origin_area,
+                    start_time=mtdt(0),
+                )
+            )
+
+            for n in range(len(trips)):
+                trip = trips.iloc[n]
+
+                person.add(
+                    Leg(
+                        seq=n,
+                        mode=trip['mode'],
+                        start_area=trip.ozone,
+                        end_area=trip.dzone,
+                        start_time=mtdt(trip.tst),
+                        end_time=mtdt(trip.tet)
+                    )
+                )
+
+                person.add(
+                    Activity(
+                        seq=n + 1,
+                        act=trip.activity,
+                        area=trip.dzone,
+                        start_time=mtdt(trip.tet),
+                    )
+                )
+
+            person.plan.finalise()
+            household.add(person)
+
+        population.add(household)
+
+    return population
 
 
 def read_matsim(
