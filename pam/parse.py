--- conflicted
+++ resolved
@@ -12,12 +12,7 @@
 from .utils import get_elems, write_xml
 
 
-<<<<<<< HEAD
-def load_travel_diary(trips_df, attributes_df, sample_perc = None):
-
-=======
-def load_travel_diary(trips_df, attributes_df, complex=True):
->>>>>>> 44ba5cdd
+def load_travel_diary(trips_df, attributes_df, sample_perc = None, complex=True):
 	"""
 	Turn standard tabular data inputs (travel survey and attributes) into core population
 	format.
@@ -34,17 +29,14 @@
 	if not isinstance(attributes_df, pd.DataFrame):
 	    raise UserWarning("Unrecognised input for population attributes")
 
-<<<<<<< HEAD
-	if sample_perc != None:
+	if sample_perc is not None:
 		trips_df = sample_population(trips_df, attributes_df, sample_perc, weight_col='freq') # sample the travel population
-=======
+	
 	if complex:
 		return complex_travel_diary_read(trips_df, attributes_df)
 	return basic_travel_diary_read(trips_df, attributes_df)
 
 def basic_travel_diary_read(trips_df, attributes_df):
->>>>>>> 44ba5cdd
-
 	population = Population()
 
 	for hid, household_data in trips_df.groupby('hid'):
