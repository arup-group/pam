import pandas as pd
from shapely.geometry import Point
from datetime import datetime, timedelta
from lxml import etree as et
import os
import gzip
import logging

from .core import Population, Household, Person
from .activity import Plan, Activity, Leg
from .utils import minutes_to_datetime as mtdt
from .utils import datetime_to_matsim_time as dttm
from .utils import get_elems, write_xml


def load_travel_diary(trips_df, attributes_df, sample_perc=None, complex=True):
    """
    Turn standard tabular data inputs (travel survey and attributes) into core population
    format.
    :param trips_df: DataFrame
    :param attributes_df: DataFrame
    :param sample_perc: Float. If different to None, it samples the travel population by the corresponding percentage.
    :return: core.Population
    """
    # TODO check for required col headers and give useful error?

    if not isinstance(trips_df, pd.DataFrame):
        raise UserWarning("Unrecognised input for population travel diaries")

    if not isinstance(attributes_df, pd.DataFrame):
        raise UserWarning("Unrecognised input for population attributes")

    if sample_perc is not None:
        trips_df = sample_population(trips_df, attributes_df, sample_perc,
                                     weight_col='freq')  # sample the travel population

    if complex:
        return complex_travel_diary_read(trips_df, attributes_df)
    return basic_travel_diary_read(trips_df, attributes_df)


def basic_travel_diary_read(trips_df, attributes_df):
    population = Population()

    for hid, household_data in trips_df.groupby('hid'):

        household = Household(hid)

        for pid, person_data in household_data.groupby('pid'):

            trips = person_data.sort_values('seq')
            home_area = trips.hzone.iloc[0]
            origin_area = trips.ozone.iloc[0]
            activity_map = {home_area: 'home'}
            activities = ['home', 'work']

            person = Person(
                pid,
                freq=person_data.freq.iloc[0],
                attributes=attributes_df.loc[pid].to_dict(),
                home_area=home_area
            )

            person.add(
                Activity(
                    seq=0,
                    act='home' if home_area == origin_area else 'work',
                    area=origin_area,
                    start_time=mtdt(0),
                )
            )

            for n in range(len(trips)):
                trip = trips.iloc[n]

                destination_activity = trip.purp

                person.add(
                    Leg(
                        seq=n,
                        mode=trip['mode'],
                        start_area=trip.ozone,
                        end_area=trip.dzone,
                        start_time=mtdt(trip.tst),
                        end_time=mtdt(trip.tet)
                    )
                )

                if destination_activity in activities and activity_map.get(
                        trip.dzone):  # assume return trip to this activity
                    person.add(
                        Activity(
                            seq=n + 1,
                            act=activity_map[trip.dzone],
                            area=trip.dzone,
                            start_time=mtdt(trip.tet),
                        )
                    )

                else:
                    person.add(
                        Activity(
                            seq=n + 1,
                            act=trip.purp,
                            area=trip.dzone,
                            start_time=mtdt(trip.tet),
                        )
                    )

                    if trip.dzone not in activity_map:  # update history
                        # only keeping first activity at each location to ensure returns home
                        activity_map[trip.dzone] = trip.purp

                    activities.append(destination_activity)

            person.plan.finalise()
            household.add(person)

        population.add(household)

    return population


def complex_travel_diary_read(trips_df, attributes_df):
<<<<<<< HEAD
	
	population = Population()

	for hid, household_data in trips_df.groupby('hid'):

		household = Household(hid)

		for pid, person_data in household_data.groupby('pid'):

			trips = person_data.sort_values('seq')

			person = Person(
				pid,
				freq=person_data.freq.iloc[0],
				attributes=attributes_df.loc[pid].to_dict(),
				home_area=trips.hzone.iloc[0]
				)

			person.add(
				Activity(
					seq=0,
					act=None,
					area=trips.ozone.iloc[0],
					start_time=mtdt(0),
				)
			)

			for n in range(len(trips)):
				trip = trips.iloc[n]

				person.add(
					Leg(
						seq=n,
						mode=trip['mode'],
						start_area=trip.ozone,
						end_area=trip.dzone,
						start_time=mtdt(trip.tst),
						end_time=mtdt(trip.tet),
						purpose=trip.purp
					)
				)

				person.add(
					Activity(
						seq=n + 1,
						act=None,
						area=trip.dzone,
						start_time=mtdt(trip.tet),
					)
				)
			
			person.plan.finalise()
			person.plan.infer_activities_from_leg_purpose()

			household.add(person)

		population.add(household)

	return population


def load_activity_plan(trips_df, attributes_df, sample_perc = None):
	"""
	Turn Activity Plan tabular data inputs (derived from travel survey and attributes) into core population
	format. This is a variation of the standard load_travel_diary() method because it does not require
	activity inference. However all plans are expected to be tour based, so assumed to start and end at home.
	We expect broadly the same data schema except rather than trip 'purpose' we use trips 'activity'.
	:param trips_df: DataFrame
	:param attributes_df: DataFrame
	:param sample_perc: Float. If different to None, it samples the travel population by the corresponding percentage.
	:return: core.Population
	"""
	# TODO check for required col headers and give useful error?

	logger = logging.getLogger(__name__)

	if not isinstance(trips_df, pd.DataFrame):
		raise UserWarning("Unrecognised input for population travel diaries")

	if not isinstance(attributes_df, pd.DataFrame):
	    raise UserWarning("Unrecognised input for population attributes")

	if sample_perc is not None:
		trips_df = sample_population(trips_df, attributes_df, sample_perc, weight_col='freq') # sample the travel population
	
	population = Population()
	
	for hid, household_data in trips_df.groupby('hid'):

		household = Household(hid)

		for pid, person_data in household_data.groupby('pid'):

			trips = person_data.sort_values('seq')
			home_area = trips.hzone.iloc[0]
			origin_area = trips.ozone.iloc[0]

			if not origin_area == home_area:
				logger.warning(f" Person pid:{pid} plan does not start with 'home' activity")

			person = Person(
				pid,
				freq=person_data.freq.iloc[0],
				attributes=attributes_df.loc[pid].to_dict(),
				home_area=home_area
				)

			person.add(
				Activity(
					seq=0,
					act='home',
					area=origin_area,
					start_time=mtdt(0),
				)
			)

			for n in range(len(trips)):
				trip = trips.iloc[n]

				person.add(
					Leg(
						seq=n,
						mode=trip['mode'],
						start_area=trip.ozone,
						end_area=trip.dzone,
						start_time=mtdt(trip.tst),
						end_time=mtdt(trip.tet)
					)
				)

				person.add(
						Activity(
							seq=n + 1,
							act=trip.activity.lower(),
							area=trip.dzone,
							start_time=mtdt(trip.tet),
						)
					)

			person.plan.finalise()
			household.add(person)

		population.add(household)

	return population
=======
    population = Population()

    for hid, household_data in trips_df.groupby('hid'):

        household = Household(hid)

        for pid, person_data in household_data.groupby('pid'):

            trips = person_data.sort_values('seq')
            # home_area = trips.hzone.iloc[0]
            # origin_area = trips.ozone.iloc[0]
            # activity_map = {home_area: 'home'}
            # activities = ['home', 'work']

            person = Person(
                pid,
                freq=person_data.freq.iloc[0],
                attributes=attributes_df.loc[pid].to_dict(),
                home_area=trips.hzone.iloc[0]
            )

            person.add(
                Activity(
                    seq=0,
                    act=None,
                    area=trips.ozone.iloc[0],
                    start_time=mtdt(0),
                )
            )

            for n in range(len(trips)):
                trip = trips.iloc[n]

                person.add(
                    Leg(
                        seq=n,
                        mode=trip['mode'],
                        start_area=trip.ozone,
                        end_area=trip.dzone,
                        start_time=mtdt(trip.tst),
                        end_time=mtdt(trip.tet),
                        purpose=trip.purp
                    )
                )

                person.add(
                    Activity(
                        seq=n + 1,
                        act=None,
                        area=trip.dzone,
                        start_time=mtdt(trip.tet),
                    )
                )

            person.plan.finalise()
            person.plan.infer_activities_from_leg_purpose()

            household.add(person)

        population.add(household)

    return population


def load_activity_plan(trips_df, attributes_df, sample_perc=None):
    """
    Turn Activity Plan tabular data inputs (derived from travel survey and attributes) into core population
    format. This is a variation of the standard load_travel_diary() method because it does not require
    activity inference. However all plans are expected to be tour based, so assumed to start and end at home.
    We expect broadly the same data schema except rather than trip 'purpose' we use trips 'activity'.
    :param trips_df: DataFrame
    :param attributes_df: DataFrame
    :param sample_perc: Float. If different to None, it samples the travel population by the corresponding percentage.
    :return: core.Population
    """
    # TODO check for required col headers and give useful error?

    logger = logging.getLogger(__name__)

    if not isinstance(trips_df, pd.DataFrame):
        raise UserWarning("Unrecognised input for population travel diaries")

    if not isinstance(attributes_df, pd.DataFrame):
        raise UserWarning("Unrecognised input for population attributes")

    if sample_perc is not None:
        trips_df = sample_population(trips_df, attributes_df, sample_perc,
                                     weight_col='freq')  # sample the travel population

    population = Population()

    for hid, household_data in trips_df.groupby('hid'):

        household = Household(hid)

        for pid, person_data in household_data.groupby('pid'):

            trips = person_data.sort_values('seq')
            home_area = trips.hzone.iloc[0]
            origin_area = trips.ozone.iloc[0]

            if not origin_area == home_area:
                logger.warning(f" Person pid:{pid} plan does not start with 'home' activity")

            person = Person(
                pid,
                freq=person_data.freq.iloc[0],
                attributes=attributes_df.loc[pid].to_dict(),
                home_area=home_area
            )

            person.add(
                Activity(
                    seq=0,
                    act='home',
                    area=origin_area,
                    start_time=mtdt(0),
                )
            )

            for n in range(len(trips)):
                trip = trips.iloc[n]

                person.add(
                    Leg(
                        seq=n,
                        mode=trip['mode'],
                        start_area=trip.ozone,
                        end_area=trip.dzone,
                        start_time=mtdt(trip.tst),
                        end_time=mtdt(trip.tet)
                    )
                )

                person.add(
                    Activity(
                        seq=n + 1,
                        act=trip.activity,
                        area=trip.dzone,
                        start_time=mtdt(trip.tet),
                    )
                )

            person.plan.finalise()
            household.add(person)

        population.add(household)

    return population
>>>>>>> ac220b04


def read_matsim(
        plans_path,
        attributes_path,
        weight=1000,
        household_key=None,
        simplify_pt_trips=False,
        autocomplete=True,
        crop=True
):
    """
    Load a MATSim format population into core population format.
    It is possible to maintain the unity of housholds using a household uid in
    the attributes input, ie:
    <attribute class="java.lang.String" name="hid">hh_0001</attribute>
    :param plans: path to matsim format xml
    :param attributes: path to matsim format xml
    :param weight: int
    :param household_key: {str, None}
    :return: Population
    """
    population = Population()

    attributes_map = load_attributes_map(attributes_path)

    for person_id, plan in selected_plans(plans_path):
        attributes = attributes_map[person_id]

        person = Person(person_id, attributes=attributes, freq=weight)

        act_seq = 0
        leg_seq = 0
        arrival_dt = datetime(1900, 1, 1)
        departure_dt = None

        for stage in plan:
            """
            Loop through stages incre incrementing time and extracting attributes.
            """
            if stage.tag in ['act', 'activity']:
                act_seq += 1
                act_type = stage.get('type')

                loc = None
                x, y = stage.get('x'), stage.get('y')
                if x and y:
                    loc = Point(int(float(x)), int(float(y)))

                if act_type == 'pt interaction':
                    departure_dt = arrival_dt + timedelta(
                        seconds=0.)  # todo this seems to be the case in matsim for pt interactions

                else:
                    departure_dt = datetime.strptime(
                        stage.get('end_time', '23:59:59'), '%H:%M:%S'
                    )

                person.add(
                    Activity(
                        seq=act_seq,
                        act=act_type,
                        loc=loc,
                        link=stage.get('link'),
                        area=None,  # todo
                        start_time=arrival_dt,
                        end_time=departure_dt
                    )
                )

            if stage.tag == 'leg':
                leg_seq += 1

                trav_time = stage.get('trav_time')
                if trav_time:
                    h, m, s = trav_time.split(":")
                    leg_duration = timedelta(hours=int(h), minutes=int(m), seconds=int(s))
                    arrival_dt = departure_dt + leg_duration
                else:
                    arrival_dt = departure_dt  # todo this assumes 0 duration unless already known

                person.add(
                    Leg(
                        seq=leg_seq,
                        mode=stage.get('mode'),
                        start_loc=None,
                        end_loc=None,
                        start_link=stage.get('start_link'),
                        end_link=stage.get('end_link'),
                        start_area=None,
                        end_area=None,
                        start_time=departure_dt,
                        end_time=arrival_dt,
                    )
                )

        if simplify_pt_trips:
            person.plan.simplify_pt_trips()

        if crop:
            person.plan.crop()

        if autocomplete:
            person.plan.autocomplete_matsim()

        """
        Check if using households, then update population accordingly.
        """
        if household_key and attributes.get(household_key):  # using households
            if population.get(attributes.get(household_key)):  # existing household
                household = population.get(attributes.get(household_key))
                household.add(person)
            else:  # new household
                household = Household(attributes.get(household_key))
                household.add(person)
                population.add(household)
        else:  # not using households, create dummy household
            household = Household(person_id)
            household.add(person)
            population.add(household)

    return population


def load_attributes_map(attributes_path):
    """
    Given path to MATSim attributes input, return dictionary of attributes (as dict)
    """
    attributes_map = {}
    people = get_elems(attributes_path, "object")
    for person in people:
        att_map = {}
        for attribute in person:
            att_map[attribute.get('name')] = attribute.text
        attributes_map[person.get('id')] = att_map

    return attributes_map


def selected_plans(plans_path):
    """
    Given path to MATSim plans input, yield person id and plan for all selected plans.
    """
    for person in get_elems(plans_path, "person"):
        for plan in person:
            if plan.get('selected') == 'yes':
                yield person.get('id'), plan


def sample_population(trips_df, attributes_df, sample_perc, weight_col='freq'):
    """
    Return the trips of a random sample of the travel population.
    We merge the trips and attribute datasets to enable probability weights based on population demographics.

    :params DataFrame trips_df: Trips dataset
    :params DataFrame attributes_df: Population attributes dataset.
    :params float sample_perc: Sampling percentage
    :params string weight_col: The field to use for probability weighting

    :return: Pandas DataFrame, a sampled version of the trips_df dataframe
    """
    sample_pids = trips_df.groupby('pid')[['freq']].sum().join(attributes_df, how='left').sample(frac=sample_perc,
                                                                                                 weights=weight_col).index
    return trips_df[trips_df.pid.isin(sample_pids)]<|MERGE_RESOLUTION|>--- conflicted
+++ resolved
@@ -122,8 +122,7 @@
 
 
 def complex_travel_diary_read(trips_df, attributes_df):
-<<<<<<< HEAD
-	
+
 	population = Population()
 
 	for hid, household_data in trips_df.groupby('hid'):
@@ -268,157 +267,6 @@
 		population.add(household)
 
 	return population
-=======
-    population = Population()
-
-    for hid, household_data in trips_df.groupby('hid'):
-
-        household = Household(hid)
-
-        for pid, person_data in household_data.groupby('pid'):
-
-            trips = person_data.sort_values('seq')
-            # home_area = trips.hzone.iloc[0]
-            # origin_area = trips.ozone.iloc[0]
-            # activity_map = {home_area: 'home'}
-            # activities = ['home', 'work']
-
-            person = Person(
-                pid,
-                freq=person_data.freq.iloc[0],
-                attributes=attributes_df.loc[pid].to_dict(),
-                home_area=trips.hzone.iloc[0]
-            )
-
-            person.add(
-                Activity(
-                    seq=0,
-                    act=None,
-                    area=trips.ozone.iloc[0],
-                    start_time=mtdt(0),
-                )
-            )
-
-            for n in range(len(trips)):
-                trip = trips.iloc[n]
-
-                person.add(
-                    Leg(
-                        seq=n,
-                        mode=trip['mode'],
-                        start_area=trip.ozone,
-                        end_area=trip.dzone,
-                        start_time=mtdt(trip.tst),
-                        end_time=mtdt(trip.tet),
-                        purpose=trip.purp
-                    )
-                )
-
-                person.add(
-                    Activity(
-                        seq=n + 1,
-                        act=None,
-                        area=trip.dzone,
-                        start_time=mtdt(trip.tet),
-                    )
-                )
-
-            person.plan.finalise()
-            person.plan.infer_activities_from_leg_purpose()
-
-            household.add(person)
-
-        population.add(household)
-
-    return population
-
-
-def load_activity_plan(trips_df, attributes_df, sample_perc=None):
-    """
-    Turn Activity Plan tabular data inputs (derived from travel survey and attributes) into core population
-    format. This is a variation of the standard load_travel_diary() method because it does not require
-    activity inference. However all plans are expected to be tour based, so assumed to start and end at home.
-    We expect broadly the same data schema except rather than trip 'purpose' we use trips 'activity'.
-    :param trips_df: DataFrame
-    :param attributes_df: DataFrame
-    :param sample_perc: Float. If different to None, it samples the travel population by the corresponding percentage.
-    :return: core.Population
-    """
-    # TODO check for required col headers and give useful error?
-
-    logger = logging.getLogger(__name__)
-
-    if not isinstance(trips_df, pd.DataFrame):
-        raise UserWarning("Unrecognised input for population travel diaries")
-
-    if not isinstance(attributes_df, pd.DataFrame):
-        raise UserWarning("Unrecognised input for population attributes")
-
-    if sample_perc is not None:
-        trips_df = sample_population(trips_df, attributes_df, sample_perc,
-                                     weight_col='freq')  # sample the travel population
-
-    population = Population()
-
-    for hid, household_data in trips_df.groupby('hid'):
-
-        household = Household(hid)
-
-        for pid, person_data in household_data.groupby('pid'):
-
-            trips = person_data.sort_values('seq')
-            home_area = trips.hzone.iloc[0]
-            origin_area = trips.ozone.iloc[0]
-
-            if not origin_area == home_area:
-                logger.warning(f" Person pid:{pid} plan does not start with 'home' activity")
-
-            person = Person(
-                pid,
-                freq=person_data.freq.iloc[0],
-                attributes=attributes_df.loc[pid].to_dict(),
-                home_area=home_area
-            )
-
-            person.add(
-                Activity(
-                    seq=0,
-                    act='home',
-                    area=origin_area,
-                    start_time=mtdt(0),
-                )
-            )
-
-            for n in range(len(trips)):
-                trip = trips.iloc[n]
-
-                person.add(
-                    Leg(
-                        seq=n,
-                        mode=trip['mode'],
-                        start_area=trip.ozone,
-                        end_area=trip.dzone,
-                        start_time=mtdt(trip.tst),
-                        end_time=mtdt(trip.tet)
-                    )
-                )
-
-                person.add(
-                    Activity(
-                        seq=n + 1,
-                        act=trip.activity,
-                        area=trip.dzone,
-                        start_time=mtdt(trip.tet),
-                    )
-                )
-
-            person.plan.finalise()
-            household.add(person)
-
-        population.add(household)
-
-    return population
->>>>>>> ac220b04
 
 
 def read_matsim(
