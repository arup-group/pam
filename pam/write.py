--- conflicted
+++ resolved
@@ -3,16 +3,11 @@
 import pandas as pd
 from lxml import etree as et
 
-<<<<<<< HEAD
 from .activity import Activity, Leg
 from .utils import datetime_to_matsim_time as dttm
 from .utils import timedelta_to_matsim_time as tdtm
 from .utils import minutes_to_datetime as mtdt
 from .utils import write_xml
-=======
-import pam.activity as activity
-import pam.utils as utils
->>>>>>> bc3ba75f
 
 
 def write_travel_diary(population, path, attributes_path=None):
