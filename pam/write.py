--- conflicted
+++ resolved
@@ -116,15 +116,9 @@
                 if isinstance(component, activity.Activity):
                     et.SubElement(plan_xml, 'act', {
                         'type': component.act,
-<<<<<<< HEAD
-                        'x': str(component.location.loc.x),
-                        'y': str(component.location.loc.y),
-                        'end_time': dttm(component.end_time)
-=======
-                        'x': str(int(component.location.loc.x)),
-                        'y': str(int(component.location.loc.y)),
+                        'x': str(float(component.location.loc.x)),
+                        'y': str(float(component.location.loc.y)),
                         'end_time': utils.datetime_to_matsim_time(component.end_time)
->>>>>>> 2af02789
                     }
                                   )
                 if isinstance(component, activity.Leg):
