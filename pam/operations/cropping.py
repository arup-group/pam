"""
Methods for cropping plans outside core areas
"""
from shapely.geometry import Polygon, LineString
import geopandas as gp
import pam
from pam.activity import Leg, Activity, Plan
from pam.variables import END_OF_DAY, START_OF_DAY
from pam.core import Population
from typing import List
from pam.core import Population, Household, Person
import os
from pam import read, write


<<<<<<< HEAD
def crop_xml(
    path_population_input: str,
    path_boundary: str,
    dir_population_output: str,
    version: int = 12,
    household_key: str = "hid",
    comment: str = '',
    buffer: float = 0,
    simplify_pt_trips: bool = False,
    autocomplete : bool = True,
    crop: bool = False,
    leg_attributes: bool = True,
    leg_route: bool = True,
):
=======
def simplify_population(population: Population, boundary: Polygon, snap_to_boundary=False, rename_external_activities=False) -> None:
>>>>>>> 6ae46b24
    """
    Simplify external plans across a population
    """
    # simplify plans
    for hid, pid, person in population.people():
        simplify_external_plans(
            person.plan, boundary, snap_to_boundary, rename_external_activities)

<<<<<<< HEAD
    # core area geometry
    boundary = gp.read_file(path_boundary)
    boundary = boundary.dissolve().geometry[0]
    if buffer:
        boundary = boundary.buffer(buffer)

    # crop population
    population = read.read_matsim(
        path_population_input,
        household_key=household_key,
        version=version,
        simplify_pt_trips=simplify_pt_trips,
        autocomplete=autocomplete,
        crop=crop,
        leg_attributes=leg_attributes,
        leg_route=leg_route,
    )
    simplify_population(population, boundary)

    # export
    if not os.path.exists(dir_population_output):
        os.makedirs(dir_population_output)

    write.write_matsim(
        population,
        plans_path=os.path.join(dir_population_output, 'plans.xml'),
        attributes_path=os.path.join(dir_population_output, 'attributes.xml'),
        version=version,
        comment=comment
    )
=======
    # remove empty person-plans and households
    remove_persons = []
    for hid, pid, person in population.people():
        if len(person.plan) == 1 and person.plan.day[0].act == 'external':
            remove_persons.append((hid, pid))
    for hid, pid in remove_persons:
        del population[hid].people[pid]

    remove_hhs = [hid for hid in population.households if len(
        population.households[hid].people) == 0]
    for hid in remove_hhs:
        del population.households[hid]
>>>>>>> 6ae46b24


def simplify_external_plans(
    plan: Plan,
    boundary: Polygon,
    snap_to_boundary=False,
    rename_external_activities=False
) -> None:
    """
    Simplify any activities happening outside the boundary area.

    Method:
     1: Identify which legs touch the boundary area
     2: Keep the relevant legs/activities and drop the remaining components
     3: Infill: create any new legs between external activities as necessary
     4: Ensure plan consistency: start/end times, sequences, etc
     5 (optional) : Rename activities to "external"
     6 (optional) : Crop the leg geometries to start/stop at the core area boundaries

    :param plan: a PAM plan
    :param boundary: the geometry of the core modelled area
    :param snap_to_boundary: whether to crop legs to stop at the core area boundary.
    :param rename_external_activities: whether to rename all external-area activities as "external"

    :return: None

    """
    link_plan(plan)
    kept_activities = get_kept_activities(plan, boundary)  # activities to keep
    crop_plan(plan, kept_activities)  # drop external plan components
    infill_legs(plan)  # infill with any new legs if required
    stretch_times(plan)  # fix plan time boundaries
    link_plan(plan)  # re-link plan components
    if rename_external_activities:
        rename_external(plan, boundary)  # rename activities to "external"
    if snap_to_boundary:
        for leg in plan.legs:
            crop_leg(leg, boundary)  # crop leg geometry


def get_leg_path(leg: Leg) -> LineString:
    """
    Get the (euclidean) geometry of a leg.
    """
    path = LineString([leg.start_location.loc, leg.end_location.loc])
    return path


def leg_intersects(leg: Leg, boundary: Polygon) -> bool:
    """
    Check whether a leg touches an area defined by a boundary.
    """
    path = get_leg_path(leg)
    return path.intersects(boundary)


def crop_leg(leg: Leg, boundary: Polygon) -> None:
    """
    Crop a leg to a boundary.
    """
    path = get_leg_path(leg)
    path_cropped = path.intersection(boundary)
    start_location, end_location = path_cropped.boundary.geoms
    leg.start_location.loc = start_location
    leg.previous.location.loc = start_location
    leg.end_location.loc = end_location
    leg.next.location.loc = end_location


def get_kept_activities(plan: Plan, boundary: Polygon) -> list:
    """
    Get a list of the activities to keep after cropping external-external movements.
    """
    kept_activities = list()
    for leg in plan.legs:
        if leg_intersects(leg, boundary):
            for act in [leg.previous, leg.next]:
                if act not in kept_activities:
                    kept_activities.append(act)
    return kept_activities


def filter_component(component, kept_activities: List[Activity]) -> bool:
    """
    Check if an activity/leg should be kept.
    """
    if isinstance(component, Activity):
        return component in kept_activities
    elif isinstance(component, Leg):
        return ((component.previous in kept_activities) and (component.next in kept_activities))


def crop_plan(plan: Plan, kept_activities: List[Activity]) -> None:
    """
    Crop a plan in a way that exludes any external-external movement (and the corresponding activities).
    If no plan components are left in scope, the plan will have a single "external" activity.
    """
    if kept_activities:
        day = list(filter(lambda x: filter_component(
            x, kept_activities), plan.day))
    else:
        day = empty_day()
    plan.day = day


def empty_day() -> list:
    day = [
        Activity(
            seq=1,
            act='external',
            area='external',
            start_time=pam.utils.minutes_to_datetime(0),
            end_time=pam.variables.END_OF_DAY,
        )
    ]
    return day


def create_leg(previous_act: Activity, next_act: Activity, travel_mode: str = 'car') -> Leg:
    """
    Create a leg between two activities.
    """
    leg = Leg(
        start_time=previous_act.end_time,
        end_time=next_act.start_time,
        mode=travel_mode,
        purp=next_act.act
    )
    leg.start_location = previous_act.location
    leg.end_location = next_act.location
    # link
    leg.previous = previous_act
    leg.next = next_act
    return leg


def infill_legs(plan: Plan) -> None:
    """
    Infill missing legs.
    If there is no leg between two activities, a new one is created linking them.
    """
    i = 0
    while i < len(plan.day) - 1:
        component1 = plan.day[i]
        component2 = plan.day[i+1]
        if isinstance(component1, Activity) and isinstance(component2, Activity):
            leg = create_leg(component1, component2)
            plan.day.insert(i+1, leg)
            i += 1
        i += 1


def stretch_times(plan: Plan) -> None:
    """
    Extend start/end activity times to the start/end of day.
    """
    plan.day[0].start_time = START_OF_DAY
    plan.day[-1].end_time = END_OF_DAY


def rename_external(plan: Plan, boundary: Polygon) -> None:
    """
    Rename all external-area activities as "external"
    """
    for act in plan.activities:
        if not boundary.contains(act.location.loc):
            act.act = 'external'

# helpers ###########################################


def list_get(l, i):
    if i < len(l) and i >= 0:
        return l[i]
    else:
        return None


def link_plan(plan: Plan) -> None:
    """
    Link a plan: each activity/leg gets a pointer to the previous/next plan component
    """
    plan_list = list(plan)
    act_list = list(plan.activities)
    leg_list = list(plan.legs)

    for i, p in enumerate(plan_list):
        p.next = list_get(plan_list, i+1)
        p.previous = list_get(plan_list, i-1)

    for i, p in enumerate(act_list):
        p.next_act = list_get(act_list, i+1)
        p.previous_act = list_get(act_list, i-1)

    for i, p in enumerate(leg_list):
        p.start_hour = p.start_time.hour
        p.next_leg = list_get(leg_list, i+1)
        p.previous_leg = list_get(leg_list, i-1)
        p.start_location = p.previous.location
        p.end_location = p.next.location


def link_population(population: Population) -> None:
    """
    Link the plan components of every agent in the population.
    """
    for hid, pid, person in population.people():
        link_plan(person.plan)<|MERGE_RESOLUTION|>--- conflicted
+++ resolved
@@ -2,35 +2,20 @@
 Methods for cropping plans outside core areas
 """
 from shapely.geometry import Polygon, LineString
-import geopandas as gp
 import pam
 from pam.activity import Leg, Activity, Plan
 from pam.variables import END_OF_DAY, START_OF_DAY
 from pam.core import Population
 from typing import List
-from pam.core import Population, Household, Person
-import os
-from pam import read, write
-
-
-<<<<<<< HEAD
-def crop_xml(
-    path_population_input: str,
-    path_boundary: str,
-    dir_population_output: str,
-    version: int = 12,
-    household_key: str = "hid",
-    comment: str = '',
-    buffer: float = 0,
-    simplify_pt_trips: bool = False,
-    autocomplete : bool = True,
-    crop: bool = False,
-    leg_attributes: bool = True,
-    leg_route: bool = True,
-):
-=======
-def simplify_population(population: Population, boundary: Polygon, snap_to_boundary=False, rename_external_activities=False) -> None:
->>>>>>> 6ae46b24
+from pam.core import Population
+
+
+def simplify_population(
+    population: str,
+    boundary: str,
+    snap_to_boundary: bool = False,
+    rename_external_activities: bool = False,
+) -> None:
     """
     Simplify external plans across a population
     """
@@ -39,38 +24,6 @@
         simplify_external_plans(
             person.plan, boundary, snap_to_boundary, rename_external_activities)
 
-<<<<<<< HEAD
-    # core area geometry
-    boundary = gp.read_file(path_boundary)
-    boundary = boundary.dissolve().geometry[0]
-    if buffer:
-        boundary = boundary.buffer(buffer)
-
-    # crop population
-    population = read.read_matsim(
-        path_population_input,
-        household_key=household_key,
-        version=version,
-        simplify_pt_trips=simplify_pt_trips,
-        autocomplete=autocomplete,
-        crop=crop,
-        leg_attributes=leg_attributes,
-        leg_route=leg_route,
-    )
-    simplify_population(population, boundary)
-
-    # export
-    if not os.path.exists(dir_population_output):
-        os.makedirs(dir_population_output)
-
-    write.write_matsim(
-        population,
-        plans_path=os.path.join(dir_population_output, 'plans.xml'),
-        attributes_path=os.path.join(dir_population_output, 'attributes.xml'),
-        version=version,
-        comment=comment
-    )
-=======
     # remove empty person-plans and households
     remove_persons = []
     for hid, pid, person in population.people():
@@ -83,7 +36,6 @@
         population.households[hid].people) == 0]
     for hid in remove_hhs:
         del population.households[hid]
->>>>>>> 6ae46b24
 
 
 def simplify_external_plans(
