from datetime import datetime
import gzip
from lxml import etree
from io import BytesIO
import os


def minutes_to_datetime(minutes: int):
    """
    Convert minutes to datetime
    :param minutes: int
    :return: datetime
    """
    days, remainder = divmod(minutes, 24 * 60)
    hours, minutes = divmod(remainder, 60)
    return datetime(1900, 1, 1+days, hours, minutes)


def datetime_to_matsim_time(dt):
    """
    Convert datetime to matsim format time (08:27:33)
    """
    return dt.strftime("%H:%M:%S")


def timedelta_to_matsim_time(td):
    """
    Convert datetime timedelta object to matsim string format (00:00:00)
    """
    hours, remainder = divmod(td.total_seconds(), 3600)
    minutes, seconds = divmod(remainder, 60)
    return f"{int(hours):02}:{int(minutes):02}:{int(seconds):02}"
<<<<<<< HEAD
=======


def dt_to_s(dt):
    """
    Convert datetime to seconds since start of day.
    """
    return (((dt.hour * 60) + dt.minute) * 60) + dt.second


def td_to_s(td):
    """
    Convert timedelta to seconds since start of day.
    """
    # if not td.seconds and td.days:
    #     return 24*60*60
    return td.seconds
>>>>>>> 841d9299


def get_elems(path, tag):
    """
    Wrapper for unzipping and dealing with xml namespaces
    :param path: xml path string
    :param tag: The tag type to extract , e.g. 'link'
    :return: Generator of elements
    """
    target = try_unzip(path)
    tag = get_tag(target, tag)
    target = try_unzip(path)  # need to repeat :(
    return parse_elems(target, tag)


def parse_elems(target, tag):
    """
    Traverse the given XML tree, retrieving the elements of the specified tag.
    :param target: Target xml, either BytesIO object or string path
    :param tag: The tag type to extract , e.g. 'link'
    :return: Generator of elements
    """
    doc = etree.iterparse(target, tag=tag)
    for _, element in doc:
        yield element
        element.clear()
        del element.getparent()[0]
    del doc


def try_unzip(path):
    """
    Attempts to unzip xml at given path, if fails, returns path
    :param path: xml path string
    :return: either BytesIO object or string path
    """
    try:
        with gzip.open(path) as unzipped:
            xml = unzipped.read()
            target = BytesIO(xml)
            return target
    except OSError:
        return path


def get_tag(target, tag):
    """
    Check for namespace declaration. If they exists return tag string
    with namespace [''] ie {namespaces['']}tag. If no namespaces declared
    return original tag
    TODO Not working with iterparse, generated elem also have ns which is dealt with later
    """
    nsmap = {}
    doc = etree.iterparse(target, events=('end', 'start-ns',))
    count = 0
    for event, element in doc:
        count += 1
        if event == 'start-ns':
            nsmap[element[0]] = element[1]
        if count == 10:  # assume namespace declared at top so can break early
            del doc
            break
    if not nsmap:
        return tag
    else:
        tag = '{' + nsmap[''] + '}' + tag
        return tag


def strip_namespace(elem):
    """
    Strips namespaces from given xml element
    :param elem: xml element
    :return: xml element
    """
    if elem.tag.startswith("{"):
        elem.tag = elem.tag.split('}', 1)[1]  # strip namespace
    for k in elem.attrib.keys():
        if k.startswith("{"):
            k2 = k.split('}', 1)[1]
            elem.attrib[k2] = elem.attrib[k]
            del elem.attrib[k]
    for child in elem:
        strip_namespace(child)


def write_xml(population_xml, location, matsim_DOCTYPE, matsim_filename):

    create_local_dir(os.path.dirname(location))

    content = xml_content(
        population_xml,
        matsim_DOCTYPE=matsim_DOCTYPE,
        matsim_filename=matsim_filename
    )

    if is_gzip(location):
        file = gzip.open(location, "w")
    else:
        file = open(location, "wb")

    file.write(content)
    file.close()


def is_xml(location):
    return location.lower().endswith(".xml")


def is_gzip(location):
    return location.lower().endswith(".gz") or location.lower().endswith(".gzip")


def create_local_dir(directory):
    if not os.path.exists(directory):
        os.makedirs(directory)


def xml_tree(content):
    tree = etree.tostring(content,
                       pretty_print=True,
                       xml_declaration=False,
                       encoding='UTF-8')
    return tree


def xml_content(content, matsim_DOCTYPE, matsim_filename):
    xml_version = b'<?xml version="1.0" encoding="UTF-8"?>'
    doc_type = f'<!DOCTYPE {matsim_DOCTYPE} SYSTEM "http://matsim.org/files/dtd/{matsim_filename}.dtd">'.encode()
    tree = xml_tree(content)
<<<<<<< HEAD
    return xml_version+doc_type+tree


def safe_strptime(s):
    """
    safely parse string into datatime, can cope with time strings in format hh:mm:ss
    if hh > 23 then adds a day
    """
    if int(s.split(':')[0]) > 23:
        days, hours = divmod(int(s.split(':')[0]),24)
        string = f"{days+1}-{hours:02d}" + s[-6:]
        return datetime.strptime(string, '%d-%H:%M:%S')
    return datetime.strptime(s, '%H:%M:%S')
=======
    return xml_version+doc_type+tree
>>>>>>> 841d9299
<|MERGE_RESOLUTION|>--- conflicted
+++ resolved
@@ -30,10 +30,8 @@
     hours, remainder = divmod(td.total_seconds(), 3600)
     minutes, seconds = divmod(remainder, 60)
     return f"{int(hours):02}:{int(minutes):02}:{int(seconds):02}"
-<<<<<<< HEAD
-=======
 
-
+      
 def dt_to_s(dt):
     """
     Convert datetime to seconds since start of day.
@@ -48,7 +46,6 @@
     # if not td.seconds and td.days:
     #     return 24*60*60
     return td.seconds
->>>>>>> 841d9299
 
 
 def get_elems(path, tag):
@@ -179,7 +176,6 @@
     xml_version = b'<?xml version="1.0" encoding="UTF-8"?>'
     doc_type = f'<!DOCTYPE {matsim_DOCTYPE} SYSTEM "http://matsim.org/files/dtd/{matsim_filename}.dtd">'.encode()
     tree = xml_tree(content)
-<<<<<<< HEAD
     return xml_version+doc_type+tree
 
 
@@ -192,7 +188,4 @@
         days, hours = divmod(int(s.split(':')[0]),24)
         string = f"{days+1}-{hours:02d}" + s[-6:]
         return datetime.strptime(string, '%d-%H:%M:%S')
-    return datetime.strptime(s, '%H:%M:%S')
-=======
-    return xml_version+doc_type+tree
->>>>>>> 841d9299
+    return datetime.strptime(s, '%H:%M:%S')