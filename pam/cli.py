import click
import logging
from pathlib import Path
from typing import Optional
import os

from pam.cropping import crop_xml
from pam.samplers import population as population_sampler
from pam import read, write
<<<<<<< HEAD
from pam.report.summary import print_summary
from pam.report.stringify import stringify_plans
=======
from pam.report.summary import pretty_print_summary, print_summary


logging.basicConfig(
    level=logging.INFO,
    format='%(levelname)-3s %(message)s',
)
logger = logging.getLogger(__name__)


def common_options(func):
    func = click.option(
        '-d', '--debug', is_flag=True, help="Switch on debug verbosity."
    )(func)
    func = click.option(
        "--matsim_version", "-v", type=int, default=12, help="MATSim plan format, default 12."
    )(func)
    return func

>>>>>>> 69fc5a7c

@click.group()
def cli():
    """
    Population Activity Modeller (PAM) Command Line Tool
    """
    pass


@cli.group()
def report():
    """
    Various reporting for MATSim formatted plans.
    """
    pass


@report.command()
@common_options
@click.argument(
    "path_population_input",
    type=click.Path(exists=True)
    )
@click.option(
    "--sample_size",
    "-s",
    type=float,
    default=1,
    help="Input sample size. Default 1. For example, use 0.1 to apply a 10% weighting to the input population."
    )
@click.option(
    "--attribute_key",
    "-k",
    help="Optional population attribute key to segment output, eg 'subpopulation'."
    )
@click.option(
    "--household_key",
    "-h",
    type=str,
    default="hid",
    help="Household key, default 'hid'."
    )
@click.option(
    "--crop/--no-crop",
    default=True,
    help="Crop or don't crop plans to 24 hours, defaults to crop."
)
@click.option(
    "--rich/--text",
    default=True,
    help="Formatted (for terminal) or regular text output (for .txt)."
)
def summary(
    path_population_input: str,
    sample_size: float,
    matsim_version: int,
    attribute_key: str,
    household_key: str,
    crop: bool,
    debug: bool,
    rich: bool,
    ):
    """
    Summarise a population.
    """
    if debug:
        logger.setLevel(logging.DEBUG)

    # read
    logger.info(f"Loading plans from {path_population_input}.")
    logger.debug(f"Attribute key = {attribute_key}.")
    logger.debug(f"Sample size = {sample_size}.")
    logger.debug(f"MATSim version set to {matsim_version}.")
    logger.debug(f"'household_key' set to {household_key}.")
    logger.debug(f"Crop = {crop}")

    population = read.read_matsim(
        path_population_input,
        household_key=household_key,
        weight=int(1/sample_size),
        version=matsim_version,
        crop=crop,
    )
    logger.info("Loading complete.")
    if rich:
        pretty_print_summary(population, attribute_key)
    else:
        print_summary(population, attribute_key)


@report.command()
@click.argument("path_population_input", type=click.Path(exists=True))
@click.option(
    "--colour/--bw", default=True,
    help="Choose a colour or grey-scale (bw) output, default 'colour'"
    )
@click.option(
    "--width", "-w", type=int, default=72,
    help="Target character width for plot, default 72"
    )
def stringify(
    path_population_input: str,
    colour: bool,
    width: int,
    ):
    """
    ASCII plot activity plans to terminal.
    """
    stringify_plans(path_population_input, colour, width)



@cli.command()
@common_options
@click.argument(
    "path_population_input", type=click.Path(exists=True),
    )
@click.argument(
    "path_boundary", type=click.Path(exists=True),
    )
@click.argument(
    "dir_population_output", type=click.Path(exists=False, writable=True),
    )
@click.option(
    "--household_key", "-h", type=str, default="hid",
    help="Household key, defaults to 'hid'."
    )
@click.option(
    "--comment", "-c", default="cropped population",
    help="A short comment included in the output population."
    )
@click.option(
    "--buffer", "-b", default=0,
    help="A buffer distance to (optionally) apply to the core area shapefile."
    )
def crop(
    path_population_input,
    path_boundary,
    dir_population_output,
    matsim_version,
    household_key,
    comment,
    buffer,
    debug
    ):
    """
    Crop a population's plans outside a core area.
    """
    if debug:
        logger.setLevel(logging.DEBUG)

    logger.info('Starting population cropping')
    logger.debug(f"Loading plans from {path_population_input}.")
    logger.debug(f"Loading boundary from {path_boundary}.")
    logger.debug(f"Buffer = {buffer}")
    logger.debug(f"Writing cropped plans to {dir_population_output}.")
    logger.debug(f"MATSim version set to {matsim_version}.")
    logger.debug(f"'household_key' set to {household_key}.")

    crop_xml(
        path_population_input=path_population_input,
        path_boundary=path_boundary,
        dir_population_output=dir_population_output,
        version=matsim_version,
        household_key=household_key,
        comment=comment,
        buffer=buffer
    )
    logger.info('Population cropping complete')
    logger.info(f'Output saved at {dir_population_output}/plan.xml')


@cli.command()
@common_options
@click.argument(
    "path_population_input", type=click.Path(exists=True),
    )
@click.argument(
    "dir_population_output", type=click.Path(exists=False, writable=True),
    )
@click.option(
    "--sample_size", "-s",
    help="The sample size, eg, use 0.1 to produce a 10% version of the input population."
    )
@click.option(
    "--household_key", "-h", type=str, default="hid",
    help="Household key, defaults to 'hid'."
    )
@click.option(
    "--comment", "-c", default="cropped population",
    help="A short comment included in the output population"
    )
@click.option(
    "--seed", default=None,
    help="Random seed."
    )
def sample(
    path_population_input: str,
    dir_population_output: str,
    sample_size: str,
    matsim_version: int,
    household_key: str,
    comment: str,
    seed: Optional[int],
    debug: bool,
    ):
    """
    Down- or up-sample a PAM population.
    """
    if debug:
        logger.setLevel(logging.DEBUG)

    logger.info('Starting population sampling')
    logger.debug(f"Loading plans from {path_population_input}.")
    logger.debug(f"Sample size = {sample_size}.")
    logger.debug(f"Seed = {seed}")
    logger.debug(f"Writing cropped plans to {dir_population_output}.")
    logger.debug(f"MATSim version set to {matsim_version}.")
    logger.debug(f"'household_key' set to {household_key}.")

    # read
    population_input = read.read_matsim(
        path_population_input,
        household_key=household_key,
        weight=1,
        version=matsim_version
    )
    print(population_input)
    logger.info(f'Initial population size (number of agents): {len(population_input)}')

    # sample
    sample_size = float(sample_size)
    population_output = population_sampler.sample(
        population=population_input,
        sample=sample_size,
        seed=seed,
        verbose=True
    )

    # export
    if not os.path.exists(dir_population_output):
        os.makedirs(dir_population_output)

    write.write_matsim(
        population_output,
        plans_path=os.path.join(dir_population_output, 'plans.xml'),
        attributes_path=os.path.join(dir_population_output, 'attributes.xml'),
        version=matsim_version,
        comment=comment
    )

    logger.info('Population sampling complete')
    logger.info(f'Output population size (number of agents): {len(population_output)}')
    logger.info(f'Output saved at {dir_population_output}/plans.xml')<|MERGE_RESOLUTION|>--- conflicted
+++ resolved
@@ -7,11 +7,8 @@
 from pam.cropping import crop_xml
 from pam.samplers import population as population_sampler
 from pam import read, write
-<<<<<<< HEAD
-from pam.report.summary import print_summary
+from pam.report.summary import pretty_print_summary, print_summary
 from pam.report.stringify import stringify_plans
-=======
-from pam.report.summary import pretty_print_summary, print_summary
 
 
 logging.basicConfig(
@@ -30,7 +27,6 @@
     )(func)
     return func
 
->>>>>>> 69fc5a7c
 
 @click.group()
 def cli():
