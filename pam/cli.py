--- conflicted
+++ resolved
@@ -40,8 +40,8 @@
         "--household_key",
         "-h",
         type=str,
-        default="hid",
-        help="Household key, default 'hid'."
+        default=None,
+        help="Household key, such as 'hid', default None."
     )(func)
     func = click.option(
         "--simplify_pt_trips",
@@ -153,28 +153,18 @@
     logger.debug(f"Leg attributes (required for warm starting) = {leg_attributes}")
     logger.debug(f"Leg route (required for warm starting) = {leg_route}")
 
-<<<<<<< HEAD
-    population = read.read_matsim(
-        path_population_input,
-        household_key=household_key,
-        weight=int(1/sample_size),
-        version=matsim_version,
-        simplify_pt_trips=simplify_pt_trips,
-        autocomplete=autocomplete,
-        crop=crop,
-        leg_attributes=leg_attributes,
-        leg_route=leg_route,
-    )
-=======
     with Console().status("[bold green]Loading population...", spinner='aesthetic') as _:
         population = read.read_matsim(
             path_population_input,
             household_key=household_key,
             weight=int(1/sample_size),
             version=matsim_version,
+            simplify_pt_trips=simplify_pt_trips,
+            autocomplete=autocomplete,
             crop=crop,
-        )
->>>>>>> 6ae46b24
+            leg_attributes=leg_attributes,
+            leg_route=leg_route,
+        )
     logger.info("Loading complete.")
     if rich:
         pretty_print_summary(population, attribute_key)
@@ -332,22 +322,6 @@
     logger.debug(f"Leg attributes (required for warm starting) = {leg_attributes}")
     logger.debug(f"Leg route (required for warm starting) = {leg_route}")
 
-<<<<<<< HEAD
-    crop_xml(
-        path_population_input=path_population_input,
-        path_boundary=path_boundary,
-        dir_population_output=dir_population_output,
-        version=matsim_version,
-        household_key=household_key,
-        simplify_pt_trips=simplify_pt_trips,
-        autocomplete=autocomplete,
-        crop=crop,
-        leg_attributes=leg_attributes,
-        leg_route=leg_route,
-        comment=comment,
-        buffer=buffer
-    )
-=======
     # core area geometry
     with Console().status("[bold green]Loading boundary...", spinner='aesthetic') as _:
         boundary = gp.read_file(path_boundary)
@@ -361,12 +335,16 @@
         population = read.read_matsim(
             path_population_input,
             household_key=household_key,
-            version=matsim_version
+            version=matsim_version,
+            simplify_pt_trips=simplify_pt_trips,
+            autocomplete=autocomplete,
+            crop=crop,
+            leg_attributes=leg_attributes,
+            leg_route=leg_route,
         )
 
     with Console().status("[bold green]Applying simplification...", spinner='aesthetic') as _:
         simplify_population(population, boundary)
->>>>>>> 6ae46b24
     logger.info('Population cropping complete')
 
     if not os.path.exists(dir_population_output):
@@ -394,22 +372,15 @@
     "--population_output", "-o", type=click.Path(exists=False, writable=True), default=os.getcwd()+"\combined_population.xml",
     help="Specify outpath for combined_population.xml, default is cwd"
     )
-<<<<<<< HEAD
-
-=======
-@click.option(
-    "--comment", "-m", type=str, default="",
-    help="A short comment included in the output population."
-    )
 @click.option(
     "--force", "-f", is_flag=True,
     help="Forces overwrite of existing file."
     )
->>>>>>> 6ae46b24
 def combine(
     population_paths: str,
     population_output: str,
     matsim_version: int,
+    household_key,
     simplify_pt_trips: bool,
     autocomplete : bool,
     crop: bool,
@@ -422,38 +393,19 @@
     """
     Combine multiple populations (e.g. household, freight.. etc).
     """
-<<<<<<< HEAD
-    if os.path.exists(population_output) == True:
-        if input(f"{population_output} exists, overwrite? [y/n]:") .lower() in ["y", "yes", "ok"]:
-           pass
-        else:
-            raise UserWarning(f"Aborting to avoid overwrite of {population_output}")
-
-=======
->>>>>>> 6ae46b24
     if debug:
         logger.setLevel(logging.DEBUG)
 
     logger.info('Starting population combiner')
     logger.debug(f"Loading plans from {population_paths}.")
     logger.debug(f"MATSim version set to {matsim_version}.")
+    logger.debug(f"'household_key' set to {household_key}.")
     logger.debug(f"Simplify PT trips = {simplify_pt_trips}")
     logger.debug(f"Autocomplete MATSim plans (recommended) = {autocomplete}")
     logger.debug(f"Crop = {crop}")
     logger.debug(f"Leg attributes (required for warm starting) = {leg_attributes}")
     logger.debug(f"Leg route (required for warm starting) = {leg_route}")
 
-<<<<<<< HEAD
-    combined_population = pop_combine(
-        inpaths=population_paths,
-        matsim_version=matsim_version,
-        simplify_pt_trips=simplify_pt_trips,
-        autocomplete=autocomplete,
-        crop=crop,
-        leg_attributes=leg_attributes,
-        leg_route=leg_route,
-        )
-=======
     if not force and os.path.exists(population_output):
         if input(f"{population_output} exists, overwrite? [y/n]:") .lower() in ["y", "yes", "ok"]:
            pass
@@ -463,9 +415,14 @@
     with Console().status("[bold green]Loading and combining populations...", spinner='aesthetic') as _:
         combined_population = pop_combine(
             inpaths=population_paths,
-            matsim_version=matsim_version
+            matsim_version=matsim_version,
+            household_key=household_key,
+            simplify_pt_trips=simplify_pt_trips,
+            autocomplete=autocomplete,
+            crop=crop,
+            leg_attributes=leg_attributes,
+            leg_route=leg_route,
             )
->>>>>>> 6ae46b24
 
     logger.debug(f"Writing combinined population to {population_output}.")
 
@@ -537,27 +494,18 @@
     logger.debug(f"Leg route (required for warm starting) = {leg_route}")
 
     # read
-<<<<<<< HEAD
-    population_input = read.read_matsim(
-        path_population_input,
-        household_key=household_key,
-        weight=1,
-        version=matsim_version,
-        simplify_pt_trips=simplify_pt_trips,
-        autocomplete=autocomplete,
-        crop=crop,
-        leg_attributes=leg_attributes,
-        leg_route=leg_route,
-    )
-=======
     with Console().status("[bold green]Loading population...", spinner='aesthetic') as _:
         population_input = read.read_matsim(
             path_population_input,
             household_key=household_key,
             weight=1,
-            version=matsim_version
-        )
->>>>>>> 6ae46b24
+            version=matsim_version,
+            simplify_pt_trips=simplify_pt_trips,
+            autocomplete=autocomplete,
+            crop=crop,
+            leg_attributes=leg_attributes,
+            leg_route=leg_route,
+        )
     logger.info(f'Initial population size (number of agents): {len(population_input)}')
 
     # sample
