from datetime import datetime

# default datetimes for plan start and end (24 hours)
START_OF_DAY = datetime(year=1900, month=1, day=1, hour=0, minute=0, second=0)
END_OF_DAY = datetime(year=1900, month=1, day=2, hour=0, minute=0, second=0)


###### FACILITY SAMPLING VARIABLES #########################################################
EXPECTED_EUCLIDEAN_SPEEDS = {
    "average": 10 * 1000 / 3600,
    "car": 20 * 1000 / 3600,
    "bus": 10 * 1000 / 3600,
    "rail": 15 * 1000 / 3600,
    "pt": 15 * 1000 / 3600,
    "subway": 15 * 1000 / 3600,
    "walk": 5 * 1000 / 3600,
    "cycle": 15 * 1000 / 3600,
}  # mode speeds expressed as *euclidean* meters per second

TRANSIT_MODES = ["bus", "rail", "pt", "subway"]  # modes for which the maximum walk distance applies
SMALL_VALUE = 0.000001

<<<<<<< HEAD
LONG_TERM_ACTIVITIES = ["work", "school", "education"]

DEFAULT_ACTIVITIES_PLOT_WIDTH = 16
DEFAULT_ACTIVITIES_FONTSIZE = 10
=======
LONG_TERM_ACTIVITIES = ["work", "school", "education", "home"]
>>>>>>> c28a4a17
<|MERGE_RESOLUTION|>--- conflicted
+++ resolved
@@ -20,11 +20,7 @@
 TRANSIT_MODES = ["bus", "rail", "pt", "subway"]  # modes for which the maximum walk distance applies
 SMALL_VALUE = 0.000001
 
-<<<<<<< HEAD
-LONG_TERM_ACTIVITIES = ["work", "school", "education"]
+LONG_TERM_ACTIVITIES = ["work", "school", "education", "home"]
 
 DEFAULT_ACTIVITIES_PLOT_WIDTH = 16
-DEFAULT_ACTIVITIES_FONTSIZE = 10
-=======
-LONG_TERM_ACTIVITIES = ["work", "school", "education", "home"]
->>>>>>> c28a4a17
+DEFAULT_ACTIVITIES_FONTSIZE = 10