from .utils import minutes_to_datetime as mtdt
from datetime import datetime
import logging

from .variables import END_OF_DAY
from . import PAMSequenceValidationError, PAMTimesValidationError, PAMValidationLocationsError


class Plan:

    def __init__(self, home_area=None):
        self.day = []
        self.home_location = Location(area=home_area)
        self.logger = logging.getLogger(__name__)

    @property
    def home(self):
        if self.home_location.exists:
            return self.home_location
        if self.day:
            for act in self.activities:
                if act.act.lower() == 'home':
                    return act.location
        self.logger.warning("failed to find home, return area at start of day")
        return self.day[0].location

    @property
    def activities(self):
        for p in self.day:
            if isinstance(p, Activity):
                yield p

    @property
    def legs(self):
        for p in self.day:
            if isinstance(p, Leg):
                yield p

    @property
    def closed(self):
        """
        Check if plan starts and stops at the same facility (based on activity and location)
        :return: Bool
        """
        if self.day[0] == self.day[-1]:
            return True
        return False

    @property
    def first(self):
        return self.day[0].act

    @property
    def last(self):
        return self.day[-1].act

    @property
    def home_based(self):
        return self.first.lower() == 'home'

    @property
    def length(self):
        return len(self.day)

    def __iter__(self):
        for component in self.day:
            yield component

    def get(self, idx, default=None):
        if -self.length <= idx < self.length:
            return self.day[idx]
        return default

<<<<<<< HEAD
    def activity_tours(self):
        tours = []
        tour = []
        for act in self.activities:
            if act.act == 'home':
                if tour:
                    tours.append(tour)
                tour = []
            else:
                tour.append(act)
        if tour:
            tours.append(tour)
        return tours

=======
>>>>>>> ac220b04
    def reversed(self):
        """
        Reverse iterate through plan, yield idx and component.
        """
        for i in range(self.length - 1, -1, -1):
            yield i, self[i]

    def __len__(self):
        return self.length

    def __getitem__(self, val):
        return self.day[val]

    def __eq__(self, other):
        if not isinstance(other, Plan):
            raise UserWarning(f"Cannot compare plan to non plan ({type(other)})")
        for i, j in zip(self, other):
            if not i == j:
                return False
        return True

    def validate_sequence(self):
        """
        Check sequence of Activities and Legs.
        :return: True
        """
        if not isinstance(self.day[0], Activity):
            raise PAMSequenceValidationError(f"Plan does not start with Activity")

        for i, component in enumerate(self.day):
            if i % 2:  # uneven
                if not isinstance(component, Leg):
                    raise PAMSequenceValidationError(f"Incorrect plan sequence, expected Activity at idx:{i}")
            else:
                if not isinstance(component, Activity):
                    raise PAMSequenceValidationError(f"Incorrect plan sequence, expected Leg at idx:{i}")

        if not isinstance(self.day[-1], Activity):
            raise PAMSequenceValidationError(f"Plan does not end with Activity")

        return True

    def validate_times(self, sequence_check=True):
        """
        Check that start and end time of Activities and Legs are consistent.
        :return: True
        """
        if sequence_check:
            self.validate_sequence()

        if not self.day[0].start_time == mtdt(0):
            raise PAMTimesValidationError("First activity does not start at zero")

        for i in range(self.length - 1):
            if not self.day[i].end_time == self.day[i + 1].start_time:
                raise PAMTimesValidationError("Miss-match in adjoining activity end and start times")

        if not self.day[-1].end_time == END_OF_DAY:
            raise PAMTimesValidationError(f"Last activity does not end at {END_OF_DAY}; ({self.day[-1].end_time})")

        return True

    def validate_locations(self, sequence_check=True):
        """
        Check that locations are consistent across Activities and Legs.
        :return: True
        """
        if sequence_check:
            self.validate_sequence()

        for i in range(1, self.length):
            component = self.day[i]

            if isinstance(component, Activity):
                if not component.location == self.day[i - 1].end_location:
                    raise PAMValidationLocationsError("Activity location does not match previous leg destination")
            # if not component.location == component[i+1].start_location:
            # 	raise TypeError("Activity location does not match next leg origin")

            elif isinstance(component, Leg):
                if not component.start_location == self.day[i - 1].location:
                    raise PAMValidationLocationsError("Leg start location does not match previous activity location")

        return True

    @property
    def is_valid(self):
        """
        Check for sequence, time and location structure and consistency.
        Note that this also checks that plan ends at END_OF_DAY.
        :return: True
        """
        self.validate_sequence()
        self.validate_times(sequence_check=False)
        self.validate_locations(sequence_check=False)

        return True

    def position_of(self, target='home', search='last'):
        """
        Return position of target activity type (either first or last depending on search).
        Return None if not found.
        :param target: str
        :param search: str {'first', 'last'}
        :return: {int, None}
        """

        if search not in ['last', 'first']:
            raise UserWarning("Method only supports search types 'first' or 'last'.")

        if search == 'last':
            last = None
            for seq, act in enumerate(self.day):
                if act.act.lower() == target:
                    last = seq
            return last

        if search == 'first':
            for seq, act in enumerate(self.day):
                if act.act.lower() == target:
                    return seq

    def add(self, p):
        """
        Safely add a new component to the plan.
        :param p:
        :return:
        """
        if isinstance(p, Activity):
            if self.day and not isinstance(self.day[-1], Leg):  # enforce act-leg-act seq
                raise PAMSequenceValidationError(f"Cannot add Activity to plan sequence.")
            self.day.append(p)

        elif isinstance(p, Leg):
            if not self.day:
                raise PAMSequenceValidationError(f"Cannot add Leg as first component to plan sequence.")
            if not isinstance(self.day[-1], Activity):  # enforce act-leg-act seq
                raise PAMSequenceValidationError(f"Cannot add Leg to plan sequence.")
            self.day.append(p)

        else:
            raise UserWarning(f"Cannot add type: {type(p)} to plan.")

    def closed_duration(self, idx):
        """
        Check duration of plan component at idx, if closed plan, combine first and last durations
        """
        if self.closed and (idx == 0 or idx == self.length - 1):
            return self.day[0].duration + self.day[-1].duration
        return self.day[idx].duration

    def infer_activity_idxs(self, target, default=True):
        """
        Infer idxs of home activity based on location. First pass looks to exclude other acts at home
        location, second pass looks adds home idxs.
        If a leg is found to start and end at the home location then the one with maximum duration
        is included.
        """
        candidates = set()
        exclude = set()

        for idx, leg in enumerate(self.legs):
            prev_act_idx = 2 * idx
            next_act_idx = prev_act_idx + 2
            if leg.start_location == leg.end_location == target:  # check for larger duration
                if self.closed_duration(prev_act_idx) > self.closed_duration(next_act_idx):
                    exclude.add(next_act_idx)
                else:
                    exclude.add(prev_act_idx)

        for idx, act in enumerate(self.activities):
            if act.location == target and (idx * 2) not in exclude:
                candidates.add(idx * 2)

        if default and not candidates:  # assume first activity (and last if closed)
            if self.closed:
                return set([0, self.length - 1])
            return set([0])

        return candidates

    def infer_activities_from_leg_purpose(self):
        """
        Infer and set activity types based on trip purpose. Algorithm works like breadth first search,
        initiated from inferred home locations. Search takes place in two stages, first pass forward,
        the backward. The next activity type is set based on the trip purpose. Pass forward is exhausted
        first, because it's assumed that this is how the diary is originally filled in.
        """
        # find home activities
        home_idxs = self.infer_activity_idxs(target=self.home)
        for idx in home_idxs:
            self.day[idx].act = 'home'

        location_map = {}
        remaining = set(range(0, self.length, 2)) - set(home_idxs)

        # forward traverse
        queue = [idx + 2 for idx in home_idxs if idx + 2 < self.length]  # add next act idxs to queue\
        last_act = None

        while queue:  # traverse from home
            idx = queue.pop()

            if self.day[idx].act is None:
                act = self.day[idx - 1].purpose
                location = self.day[idx].location.min

                if act == last_act and location in location_map:
                    act = location_map[location]

                self.day[idx].act = act
                remaining -= {idx}
                last_act = act
                location_map[location] = act

                if idx + 2 in remaining:
                    queue.append(idx + 2)

        queue = []
        for location, activity in location_map.items():
            candidates = self.infer_activity_idxs(target=location, default=False)
            for idx in candidates:
                if idx in remaining:
                    self.day[idx].act = activity
                    remaining -= {idx}
                    if idx + 2 in remaining:
                        queue.append(idx + 2)

        while queue:
            idx = queue.pop()

            if self.day[idx].act is None:
                act = self.day[idx - 1].purpose
                location = self.day[idx].location.min

                if act == last_act and location in location_map:
                    act = location_map[location]

                self.day[idx].act = act
                remaining -= {idx}
                last_act = act
                location_map[location] = act

                if idx + 2 < self.length:
                    queue.append(idx + 2)

        # backward traverse
        queue = list(remaining)  # add next act idxs to queue

        while queue:  # traverse from home
            idx = queue.pop()

            if self.day[idx].act is None:
                act = self.day[idx + 1].purpose
                location = self.day[idx].location.min

                if act == last_act and location in location_map:
                    act = location_map[location]

                self.day[idx].act = act
                remaining -= {idx}
                last_act = act
                location_map[location] = act

                if idx - 2 >= 0:
                    queue.append(idx - 2)

    def finalise(self):
        """
        Add activity end times based on start time of next activity.
        """
        if len(self.day) > 1:
            for seq in range(0, len(self.day) - 1, 2):  # activities excluding last one
                self.day[seq].end_time = self.day[seq + 1].start_time
        self.day[-1].end_time = END_OF_DAY

    def autocomplete_matsim(self):
        """
        complete leg start and end locations
        """
        for seq, component in enumerate(self):
            if isinstance(component, Leg):
                self.day[seq].start_location = self.day[seq - 1].location
                self.day[seq].end_location = self.day[seq + 1].location

    def clear(self):
        self.day = []

    def print(self):
        for seq, component in enumerate(self):
            print(f"{seq}:\t{component}")

    def remove_activity(self, seq):
        """
        Remove an activity from plan at given seq. Does not remove adjacent legs
        Will also check if an activity is wrapped and remove accordingly. Returns (adjusted) idx
        of previous (p_idx) and subsequent (s_idx) activities as a tuple. If there is no previous
        or subsequent activity, ie a removed activity is at the start or end of an open plan,
        then None can be returned. If all activities are removed then None, None is returned.
        :param seq: int
        :return: tuple
        """
        assert isinstance(self.day[seq], Activity)

        if seq == 0 and seq == self.length - 1:  # remove activity that is entire plan
            self.logger.debug(f" remove_activity, idx:{seq} type:{self.day[seq].act}, plan now empty")
            self.day.pop(0)
            return None, None

        if (seq == 0 or seq == self.length - 1) and self.closed:  # remove activity that wraps
            self.logger.debug(f" remove_activity, idx:{seq} type:{self.day[seq].act}, wraps")
            self.day.pop(0)
            self.day.pop(self.length - 1)
            if self.length == 1:  # all activities have been removed
                self.logger.debug(f" remove_activity, idx:{seq} type:{self.day[seq].act}, now empty")
                return None, None
            return self.length - 2, 1

        if seq == 0:  # remove first activity
            self.logger.debug(f" remove_activity, idx:{seq} type:{self.day[seq].act}, first activity")
            self.day.pop(seq)
            return None, 1

        if seq == self.length - 1:  # remove last activity
            self.logger.debug(f" remove_activity, idx:{seq} type:{self.day[seq].act}, last activity")
            self.day.pop(seq)
            return self.length - 2, None

        else:  # remove activity somewhere in middle of plan
            self.logger.debug(f" remove_activity, idx:{seq} type:{self.day[seq].act}")
            self.day.pop(seq)
            return seq - 2, seq + 1

<<<<<<< HEAD
    def move_activity(self, seq, default='home'):
        """
        Changes Activity location
        :param seq:
		:param default: 'home' or pam.activity.Location
        :return: None
        """
        assert isinstance(self.day[seq], Activity)

        # decide on the new location
        if default == 'home':
            new_location = self.home
        else:
            assert isinstance(default, Location)
            new_location = default

        # actually update the location
        self.day[seq].location = new_location
        if seq != 0:
            # if it's not the first activity of plan
            # update leg that leads to activity at seq
            self.day[seq - 1].end_location = new_location
            self.mode_shift(seq - 1)
        if seq != len(self.day) - 1:
            # if it's not the last activity of plan
            # update leg that leads to activity at seq
            self.day[seq + 1].start_location = new_location
            self.mode_shift(seq + 1)


=======
>>>>>>> ac220b04
    def fill_plan(self, idx_start, idx_end, default='home'):
        """
        Fill a plan after Activity has been removed. Plan is filled between given remaining
        activity locations (idx_start and idx_end). Note that the plan will also have legs that
        need to be removed.
        :param idx_start: location of previous Activity
        :param idx_end: location of subsequent Activity
        :param default: Not Used
        :return: True
        """
        self.logger.debug(f" fill_plan, {idx_start}->{idx_end}")

        if idx_start is None and idx_end is None:  # Assume stay at home
            self.stay_at_home()
            return True

        if idx_start is None:  # start of day non wrapping
            self.day.pop(0)
            self.expand(idx_end - 1)  # shifted because we popped index 0
            return True

        if idx_end is None:  # end of day non wrapping
            self.day.pop(-1)
            self.expand(idx_start)
            return True

        if idx_start == idx_end:  # this is a single remaining activity -> stay at home

            if self.position_of(target='home') is None:
                raise ValueError(
                    "Require home activity"
                )
            self.stay_at_home()
            return True

        if self.day[idx_start] == self.day[idx_end]:  # combine activities
            """
            These activities are the same (based on type and location), so can be combined, 
            but there are 2 sub cases:
            i) idx_start < idx_end -> wrapped combine
            ii) else -> regular combine can ignore wrapping
            """

            if idx_end < idx_start:  # this is a wrapped activity --> close it
                # todo probably don't need to pass the idx - know that it must be first and last
                self.combine_wrapped_activities(idx_start, idx_end)
                return True

            # this is a regular non wrapped mid plan activity -> combine acts
            self.combine_matching_activities(idx_start, idx_end)
            return True

        """
        Remaining are plans where the activities are different so fill not be combined, instread 
        we will use 'expand' to refill the plan. There are 2 sub cases:
        i) idx_start < idx_end -> wrapped combine
        ii) else -> regular combine can ignore wrapping
        """

        if idx_end < idx_start:  # this is a wrapped activity --> close it
            self.day.pop(0)  # remove start leg
            self.day.pop(-1)  # remove end leg

            pivot_idx = self.position_of(target='home')
            if pivot_idx is None:
                self.logger.warning(f"Unable to find home activity, changing plan to stay at home")
                self.stay_at_home()
                return True

            self.expand(pivot_idx)
            return True

        # need to change first leg for new destination
        self.join_activities(idx_start, idx_end)
        return True

    def expand(self, pivot_idx):
        """
        Fill plan by expanding a pivot activity.
        :param pivot_idx: int
        :return: None
        """
        # todo this isn't great - just pushes other activities to edges of day

        new_time = mtdt(0)
        for seq in range(pivot_idx + 1):  # push forward pivot and all proceeding components
            new_time = self.day[seq].shift_start_time(new_time)

        new_time = END_OF_DAY
        for seq in range(self.length - 1, pivot_idx, -1):  # push back all subsequent components
            new_time = self.day[seq].shift_end_time(new_time)

        self.day[pivot_idx].end_time = new_time  # expand pivot

    def join_activities(self, idx_start, idx_end):
        """
        Join together two Activities with new Leg, expand last home activity.
        :param idx_start:
        :param idx_end:
        :return:
        """
        self.day[idx_start + 1].end_location = self.day[idx_end - 1].end_location
        self.day.pop(idx_end - 1)  # remove second leg

        # todo add logic to change mode and time of leg

        # press plans away from pivoting activity
        pivot_idx = self.position_of(target='home')
        if pivot_idx is None:
            self.logger.warning(f"Unable to find home activity, changing plan to stay at home")
            self.stay_at_home()
            return None

        self.expand(pivot_idx)

    def combine_matching_activities(self, idx_start, idx_end):
        """
        Combine two given activities into same activity, remove surplus Legs
        :param idx_start:
        :param idx_end:
        :return:
        """
        self.day[idx_start].end_time = self.day[idx_end].end_time  # extend proceeding act
        self.day.pop(idx_end)  # remove subsequent activity
        self.day.pop(idx_end - 1)  # remove subsequent leg
        self.day.pop(idx_start + 1)  # remove proceeding leg

    def combine_wrapped_activities(self, idx_start, idx_end):
        """
        Combine two given activities that will wrap around day, remove surplus Legs
        :param idx_start:
        :param idx_end:
        :return:
        """
        # extend proceeding act to end of day
        self.day[idx_start].end_time = END_OF_DAY
        # extend subsequent act to start of day
        self.day[idx_end].start_time = mtdt(0)
        self.day.pop(idx_start + 1)  # remove proceeding leg
        self.day.pop(idx_end - 1)  # remove subsequent leg

    def stay_at_home(self):
        self.logger.debug(f" stay_at_home, location:{self.home}")
        self.day = [
            Activity(
                seq=1,
                act='home',
                area=self.home,
                start_time=mtdt(0),
                end_time=END_OF_DAY,
            )
        ]

    def simplify_pt_trips(self):
        """
        Remove pt interaction events (resulting from complex matsim plans), simplify legs
        to single leg with mode = pt
        """
        pt_trip = False
        for idx, component in list(self.reversed()):
            if component.act == "pt interaction":  # this is a pt trip
                if not pt_trip:  # this is a new pt leg
                    trip_end_time = self[idx + 1].end_time
                    trip_end_location = self[idx + 1].end_location

                pt_trip = True
                self.day.pop(idx + 1)
                self.day.pop(idx)
            else:
                if pt_trip:  # this is the start of the pt trip - modify the first leg
                    self[idx].mode = 'pt'
                    self[idx].end_time = trip_end_time
                    self[idx].end_location = trip_end_location
                pt_trip = False

<<<<<<< HEAD
    def mode_shift(self, seq, default='walk'):
        """
        Changes mode of Leg
        :return: None
        """
        assert isinstance(self.day[seq], Leg)
        # TODO Implement mode shift

=======
>>>>>>> ac220b04
    def crop(self):
        """
        Crop a plan to end of day (END_OF_DAY). Plan components that start after this
        time are removed. Activities that end after this time are trimmed. If the last component
        is a Leg, this leg is removed and the previous activity extended.
        """
        for idx, component in list(self.reversed()):
            if component.start_time > END_OF_DAY:
                self.day.pop(idx)
        # deal with last component
        if isinstance(self.day[-1], Activity):
            self.day[-1].end_time = END_OF_DAY
        else:
            self.day.pop(-1)
            self.day[-1].end_time = END_OF_DAY


class PlanComponent:

    @property
    def duration(self):
        return self.end_time - self.start_time

    def shift_start_time(self, new_start_time):
        """
        Given a new start time, set start time, set end time based on previous duration and
        return new end time.
        :param new_start_time: datetime
        :return: datetime
        """
        duration = self.duration
        self.start_time = new_start_time
        self.end_time = new_start_time + duration
        return self.end_time

    def shift_end_time(self, new_end_time):
        """
        Given a new end time, set end time, set start time based on previous duration and
        return new start time.
        :param new_end_time: datetime
        :return: datetime
        """
        duration = self.duration
        self.end_time = new_end_time
        self.start_time = new_end_time - duration
        return self.start_time


class Activity(PlanComponent):

    def __init__(
            self,
            seq=None,
            act=None,
            loc=None,
            link=None,
            area=None,
            start_time=None,
            end_time=None
    ):
        self.seq = seq
        self.act = act
        self.location = Location(loc=loc, link=link, area=area)
        self.start_time = start_time
        self.end_time = end_time

    def __str__(self):
        return f"Activity({self.seq} act:{self.act}, location:{self.location}, " \
               f"time:{self.start_time.time()} --> {self.end_time.time()}, " \
               f"duration:{self.duration})"

    def __eq__(self, other):
        return (self.location == other.location) and (self.act == other.act)

    def is_exact(self, other):
        return (self.location == other.location) and (self.act == other.act) \
               and (self.start_time == other.start_time) and (self.end_time == other.end_time)


class Leg(PlanComponent):
    act = 'travel'

    def __init__(
            self,
            seq=None,
            mode=None,
            start_loc=None,
            end_loc=None,
            start_link=None,
            end_link=None,
            start_area=None,
            end_area=None,
            start_time=None,
            end_time=None,
            purpose=None
    ):
        self.seq = seq
        self.mode = mode
        self.start_location = Location(loc=start_loc, link=start_link, area=start_area)
        self.end_location = Location(loc=end_loc, link=end_link, area=end_area)
        self.start_time = start_time
        self.end_time = end_time
        self.purpose = purpose

    def __str__(self):
        return f"Leg({self.seq} mode:{self.mode}, area:{self.start_location} --> " \
               f"{self.end_location}, time:{self.start_time.time()} --> {self.end_time.time()}, " \
               f"duration:{self.duration})"

    def __eq__(self, other):
        return self.start_location == other.start_location and \
               self.end_location == other.end_location and \
               self.mode == other.mode and \
               self.duration == other.duration


class Location:
<<<<<<< HEAD
=======

>>>>>>> ac220b04
    def __init__(self, loc=None, link=None, area=None):
        self.loc = loc
        self.link = link
        self.area = area

    @property
    def min(self):
        if self.loc is not None:
            return self.loc
        if self.link is not None:
            return self.link
        if self.area is not None:
            return self.area

    @property
    def max(self):
        if self.area is not None:
            return self.area
        if self.link is not None:
            return self.link
        if self.loc is not None:
            return self.loc

    @property
    def exists(self):
        if self.area or self.link or self.loc:
            return True

    def __str__(self):
        return str(self.min)

    def __eq__(self, other):
        if isinstance(other, str):
            return self.area == other
        if self.loc is not None and other.loc is not None:
            return self.loc == other.loc
        if self.link is not None and other.link is not None:
            return self.link == other.link
        if self.area is not None and other.area is not None:
            return self.area == other.area
        raise UserWarning(
            "Cannot check for location equality without same loc types (areas/locs/links)."
        )<|MERGE_RESOLUTION|>--- conflicted
+++ resolved
@@ -71,7 +71,6 @@
             return self.day[idx]
         return default
 
-<<<<<<< HEAD
     def activity_tours(self):
         tours = []
         tour = []
@@ -86,8 +85,6 @@
             tours.append(tour)
         return tours
 
-=======
->>>>>>> ac220b04
     def reversed(self):
         """
         Reverse iterate through plan, yield idx and component.
@@ -421,7 +418,6 @@
             self.day.pop(seq)
             return seq - 2, seq + 1
 
-<<<<<<< HEAD
     def move_activity(self, seq, default='home'):
         """
         Changes Activity location
@@ -451,9 +447,6 @@
             self.day[seq + 1].start_location = new_location
             self.mode_shift(seq + 1)
 
-
-=======
->>>>>>> ac220b04
     def fill_plan(self, idx_start, idx_end, default='home'):
         """
         Fill a plan after Activity has been removed. Plan is filled between given remaining
@@ -629,7 +622,6 @@
                     self[idx].end_location = trip_end_location
                 pt_trip = False
 
-<<<<<<< HEAD
     def mode_shift(self, seq, default='walk'):
         """
         Changes mode of Leg
@@ -638,8 +630,6 @@
         assert isinstance(self.day[seq], Leg)
         # TODO Implement mode shift
 
-=======
->>>>>>> ac220b04
     def crop(self):
         """
         Crop a plan to end of day (END_OF_DAY). Plan components that start after this
@@ -757,10 +747,6 @@
 
 
 class Location:
-<<<<<<< HEAD
-=======
-
->>>>>>> ac220b04
     def __init__(self, loc=None, link=None, area=None):
         self.loc = loc
         self.link = link
