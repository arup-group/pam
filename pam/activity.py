--- conflicted
+++ resolved
@@ -623,7 +623,6 @@
                     self[idx].end_location = trip_end_location
                 pt_trip = False
 
-<<<<<<< HEAD
     def mode_shift(self, seq, default='walk'):
         """
         Changes mode of Leg
@@ -631,8 +630,6 @@
         """
         assert isinstance(self.day[seq], Leg)
         # TODO Implement mode shift
-=======
->>>>>>> efa5f5cb
 
     def crop(self):
         """
