from typing import Union
import geopandas as gp
from shapely.geometry import Point
import random
from lxml import etree as et
import logging

from pam.samplers.spatial import RandomPointSampler
from pam.utils import write_xml
from pam import variables

import pandas as pd
import numpy as np
from types import GeneratorType

class FacilitySampler:

    def __init__(
        self,
        facilities: gp.GeoDataFrame,
        zones: gp.GeoDataFrame,
        activities: list=None,
        build_xml: bool=True,
        fail: bool=True,
        random_default: bool=True,
        weight_on: str=None,
        max_walk: float=None,
        transit_modes: list=None,
        expected_euclidean_speeds: dict=None
        ):
        """
        Sampler object for facilities. optionally build a facility xml output (for MATSim).
        Note that if a zone id is missing then the sampler will not be able to default to 
        random sample, so will either return None or fail as per the fail flag.
        :param facilities: facilities Geodataframe
        :param zones: zones Geodataframe
        :param activities: optionally set list of subset of activities to be considered
        :param build_xml: flag for facility xml output (for MATSim)
        :param fail: flag hard fail if sample not found
        :param random_default: flag for defaulting to random sample when activity missing
        :param weight_on: the column name of the facilities geodataframe which contains facility weights (for sampling)
        :param max_walk: maximum walking distnace from a transit stop
        :param list transit_modes: a list of PT modes. If not specified, the default list in variables.TRANSIT_MODES is used
        :param list expected_euclidean_speeds: a dictionary specifying the euclidean speed of the various modes (m/s). If not specified, the default list in variables.EXPECTED_EUCLIDEAN_SPEEDS is used
        """
        self.logger = logging.getLogger(__name__)
        
        if activities is None:
            self.activities = list(set(facilities.activity))
        else:
            self.activities = activities

        ## overrides for transit mode and speed specifications
        self.TRANSIT_MODES = transit_modes if transit_modes is not None else variables.TRANSIT_MODES
        self.EXPECTED_EUCLIDEAN_SPEEDS = expected_euclidean_speeds if expected_euclidean_speeds is not None else variables.EXPECTED_EUCLIDEAN_SPEEDS

        # build samplers
        self.samplers = self.build_facilities_sampler(facilities, zones, weight_on = weight_on, max_walk = max_walk)
        self.build_xml = build_xml
        self.fail = fail
        self.random_default = random_default

        if random_default:
            self.random_sampler = RandomPointSampler(geoms=zones, fail=fail)

        self.facilities = {}
        self.index_counter = 0
        self.error_counter = 0


    def clear(self):
        self.facilities = {}

    def sample(self, location_idx, activity, mode=None, previous_duration=None, previous_loc=None):
        """
        Sample a shapely.Point from the given location and for the given activity.
        :params str location_idx: the zone to sample from
        :params str activity: activity purpose
        :params str mode: transport mode used to access facility
        :params pd.Timedelta previous_duration: the time duration of the arriving leg
        :params shapely.Point previous_loc: the location of the last visited activity
        """

        idx, loc = self.sample_facility(location_idx, activity, mode=mode, previous_duration=previous_duration, previous_loc=previous_loc)

        if idx is not None and self.build_xml:
            self.facilities[idx] = {'loc': loc, 'act': activity}

        return loc

    def sample_facility(self, location_idx, activity, patience=1000, mode=None, previous_duration=None, previous_loc=None):
        """
        Sample a facility id and location. If a location idx is missing, can return a random location.
        """
        if location_idx not in self.samplers:
            if self.random_default:
                self.logger.warning(f"Using random sample for zone:{location_idx}:{activity}")
                idx = f"_{self.index_counter}"
                self.index_counter += 1
                return idx, self.random_sampler.sample(location_idx)
            if self.fail:
                raise IndexError(f'Cannot find idx: {location_idx} in facilities sampler')
            self.logger.warning(f'Missing location idx:{location_idx}')
            return None, None
        
        sampler = self.samplers[location_idx][activity]

        if sampler is None:
            self.error_counter += 1
            if self.error_counter >= patience:
                raise UserWarning(f"Failures to sample, exceeded patience of {patience}.")
            if self.random_default:
                self.logger.warning(f"Using random sample for zone:{location_idx}:{activity}")
                idx = f"_{self.index_counter}"
                self.index_counter += 1
                return idx, self.random_sampler.sample(location_idx)
            elif self.fail:
                raise UserWarning(
            f'Cannot find activity: {activity} in location: {location_idx}, consider allowing random default.'
            )
            else:
                return None, None
        else:
            self.error_counter = 0
            if isinstance(sampler, GeneratorType):
                return next(sampler)
            else:
                return next(sampler(mode, previous_duration, previous_loc))

    def build_facilities_sampler(self, facilities, zones, weight_on = None, max_walk = None):
        """
        Build facility location sampler from osmfs input. The sampler returns a tuple of (uid, Point)
        TODO - I do not like having a sjoin and assuming index names here
        TODO - look to move to more carefully defined input data format for facilities

        :params str weight_on: a column (name) of the facilities geodataframe to be used as a sampling weight
        """
        self.logger.warning("Joining facilities data to zones, this may take a while.")
        activity_areas = gp.sjoin(facilities, zones, how='inner', op='intersects')
        sampler_dict = {}

        self.logger.warning("Building sampler, this may take a while.")
        for zone in set(activity_areas.index_right):
            sampler_dict[zone] = {}
            zone_facs = activity_areas.loc[activity_areas.index_right == zone]
            
            for act in self.activities:
                self.logger.debug(f"Building sampler for zone:{zone} act:{act}.")
                facs = zone_facs.loc[zone_facs.activity == act]
                if not facs.empty:
                    points = [(i, g) for i, g in facs.geometry.items()]
<<<<<<< HEAD
                    # sum of weights/probabilities should be one:
                    weights = facs[weight_on] / facs[weight_on].sum() if weight_on != None else None
                    sampler_dict[zone][act] = inf_yielder(points, weights)
=======
                    if weight_on is not None:
                        # weighted sampler
                        weights = facs[weight_on]
                        transit_distance = facs['transit'] if max_walk is not None else None
                        sampler_dict[zone][act] = inf_yielder(points, weights, transit_distance, max_walk, self.TRANSIT_MODES, self.EXPECTED_EUCLIDEAN_SPEEDS)
                    else:
                        # simple sampler
                        sampler_dict[zone][act] = inf_yielder(points)
>>>>>>> a835fc58
                else:
                    sampler_dict[zone][act] = None
        return sampler_dict

    def write_facilities_xml(self, path, comment=None):

        facilities_xml = et.Element('facilities')

        # Add some useful comments
        if comment:
            facilities_xml.append(et.Comment(comment))
        # facilities_xml.append(et.Comment(f"Created {datetime.today()}"))

        for i, data in self.facilities.items():

            facility_xml = et.SubElement(
                facilities_xml,
                'facility',
                {'id':str(i), "x" : str(data['loc'].x), "y" : str(data['loc'].y)}
                )

            act_xml = et.SubElement(
                facility_xml,
                'activity',
                {"type" : data['act']})

        write_xml(
            facilities_xml,
            location=path,
            matsim_DOCTYPE='facilities',
            matsim_filename='facilities_v1'
            )

def euclidean_distance(p1, p2):
    """
    Calculate euclidean distance between two Activity.location.loc objects
    """
    return ((p1.x-p2.x)**2 + (p1.y-p2.y)**2)**0.5


def inf_yielder(candidates, weights = None, transit_distance=None, max_walk=None, transit_modes=None, expected_euclidean_speeds=None):
    """
    Redirect to the appropriate sampler.
    :params list candidates: a list of tuples, containing candidate facilities and their index:
    :params pd.Series weights: sampling weights (ie facility floorspace)
    :params pd.Series transit_distance: distance of each candidate facility from the closest PT stop
    :params float max_walk: maximum walking distance from a PT stop
    """
    if isinstance(weights, pd.Series):
        return lambda mode = None, previous_duration = None, previous_loc = None: inf_yielder_weighted(
                candidates = candidates, 
                weights = weights, 
                transit_distance = transit_distance, 
                max_walk = max_walk,
                transit_modes=transit_modes,
                expected_euclidean_speeds=expected_euclidean_speeds,
                mode = mode, 
                previous_duration = previous_duration, 
                previous_loc = previous_loc
            )
    else:
        return inf_yielder_simple(candidates)

def inf_yielder_simple(candidates):
    """
    Endlessly yield shuffled candidate items.
    """
    while True:
        random.shuffle(candidates)
        for c in candidates:
            yield c

def inf_yielder_weighted(candidates, weights, transit_distance, max_walk, transit_modes, expected_euclidean_speeds, mode, previous_duration, previous_loc):
    """
    A more complex sampler, which allows for weighted and rule-based sampling (with replacement).
    :params list candidates: a list of tuples, containing candidate facilities and their index:
    :params pd.Series weights: sampling weights (ie facility floorspace)
    :params pd.Series transit_distance: distance of each candidate facility from the closest PT stop
    :params float max_walk: maximum walking distance from a PT stop
    :params str mode: transport mode used to access facility
    :params pd.Timedelta previous_duration: the time duration of the arriving leg
    :params shapely.Point previous_loc: the location of the last visited activity
    """

    if isinstance(weights, pd.Series):
        # if a series of facility weights is provided, perform weighted sampling with replacement
        while True:

            ## if a transit mode is used and the distance from a stop is longer than the maximum walking distance,
            ## then replace the weight with a very small value
            if isinstance(transit_distance, pd.Series) and mode in transit_modes:
                weights = np.where(
                    transit_distance > max_walk,
                    weights * variables.SMALL_VALUE, # if no alternative is found within the acceptable range, the initial weights will be used
                    weights
                )
                
            # if the last location has been passed to the sampler, normalise by (expected) distance
            if previous_loc is not None:
                
                # calculate euclidean distance between the last visited location and every candidate location
                distances = np.array([euclidean_distance(previous_loc, candidate[1]) for candidate in candidates])

                # calculate deviation from "expected" distance
                speed = expected_euclidean_speeds[mode] if mode in expected_euclidean_speeds.keys() else expected_euclidean_speeds['average']
                expected_distance = (previous_duration / pd.Timedelta(seconds=1)) * speed  # (in meters)
                distance_weights = np.abs(distances - expected_distance)
                distance_weights = np.where(distance_weights==0, variables.SMALL_VALUE, distance_weights) # avoid having zero weights

                ## normalise weights by distance            
                # weights = weights.values / np.exp(distance_weights) # exponentiate distances to reduce the effect very small distances 
                # weights = weights.values / np.exp(distance_weights/distance_weights.max())          
                # weights = weights / (1 + np.exp(1*(distance_weights - distance_weights.mean()))) # alternative formulation: logistic curve
                # weights = weights.values / (1 + np.exp((distance_weights))) # alternative formulation: logistic curve   
                weights = weights.values / (distance_weights ** 2) # distance decay factor of 2 

            weights = weights / weights.sum() # probability weights should add up to 1

            yield candidates[np.random.choice(len(candidates), p = weights)]
<|MERGE_RESOLUTION|>--- conflicted
+++ resolved
@@ -149,11 +149,6 @@
                 facs = zone_facs.loc[zone_facs.activity == act]
                 if not facs.empty:
                     points = [(i, g) for i, g in facs.geometry.items()]
-<<<<<<< HEAD
-                    # sum of weights/probabilities should be one:
-                    weights = facs[weight_on] / facs[weight_on].sum() if weight_on != None else None
-                    sampler_dict[zone][act] = inf_yielder(points, weights)
-=======
                     if weight_on is not None:
                         # weighted sampler
                         weights = facs[weight_on]
@@ -162,7 +157,6 @@
                     else:
                         # simple sampler
                         sampler_dict[zone][act] = inf_yielder(points)
->>>>>>> a835fc58
                 else:
                     sampler_dict[zone][act] = None
         return sampler_dict
