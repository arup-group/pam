--- conflicted
+++ resolved
@@ -21,25 +21,22 @@
      "start_time": "2022-03-29T14:42:40.343662Z"
     },
     "execution": {
-     "iopub.execute_input": "2023-07-31T13:01:49.709491Z",
-     "iopub.status.busy": "2023-07-31T13:01:49.709355Z",
-     "iopub.status.idle": "2023-07-31T13:01:50.670205Z",
-     "shell.execute_reply": "2023-07-31T13:01:50.669740Z"
+     "iopub.execute_input": "2023-06-22T10:53:49.180928Z",
+     "iopub.status.busy": "2023-06-22T10:53:49.180670Z",
+     "iopub.status.idle": "2023-06-22T10:53:49.610376Z",
+     "shell.execute_reply": "2023-06-22T10:53:49.610069Z"
     }
    },
    "outputs": [],
    "source": [
     "import logging\n",
-    "import os\n",
-    "import random\n",
-    "from pprint import pprint\n",
     "import random\n",
     "from pathlib import Path\n",
-    "\n",
-    "import pam\n",
+    "from pprint import pprint\n",
+    "\n",
+    "from pam import read, write\n",
     "from pam.core import Person\n",
-    "from pam.vehicles import Vehicle, ElectricVehicle, VehicleType\n",
-    "from pam import read, write"
+    "from pam.vehicles import ElectricVehicle, Vehicle, VehicleType"
    ]
   },
   {
@@ -48,38 +45,12 @@
    "id": "bf11ad33",
    "metadata": {
     "execution": {
-     "iopub.execute_input": "2023-07-31T13:01:50.673282Z",
-     "iopub.status.busy": "2023-07-31T13:01:50.672986Z",
-     "iopub.status.idle": "2023-07-31T13:01:50.683638Z",
-     "shell.execute_reply": "2023-07-31T13:01:50.683198Z"
-    }
-   },
-<<<<<<< HEAD
-=======
-   "outputs": [],
-   "source": [
-    "# load up population\n",
-    "data_path = os.path.join(\"data\", \"example_data\")\n",
-    "pop = read.read_matsim(os.path.join(data_path, \"example_plans.xml\"), version=12)"
-   ]
-  },
-  {
-   "cell_type": "code",
-   "execution_count": 3,
-   "id": "404133c9",
-   "metadata": {
-    "ExecuteTime": {
-     "end_time": "2022-03-29T14:42:45.223443Z",
-     "start_time": "2022-03-29T14:42:45.191374Z"
-    },
-    "execution": {
-     "iopub.execute_input": "2023-07-31T13:01:50.686156Z",
-     "iopub.status.busy": "2023-07-31T13:01:50.685950Z",
-     "iopub.status.idle": "2023-07-31T13:01:50.691912Z",
-     "shell.execute_reply": "2023-07-31T13:01:50.691462Z"
-    }
-   },
->>>>>>> b4dbb31e
+     "iopub.execute_input": "2023-06-22T10:53:49.612112Z",
+     "iopub.status.busy": "2023-06-22T10:53:49.611989Z",
+     "iopub.status.idle": "2023-06-22T10:53:49.619129Z",
+     "shell.execute_reply": "2023-06-22T10:53:49.618882Z"
+    }
+   },
    "outputs": [
     {
      "data": {
@@ -130,7 +101,7 @@
     "            p.vehicles = {\"car\": Vehicle(pid, type_id=\"small_car\")}\n",
     "        else:  # 40% change of having a vehicle of type \"ev\"\n",
     "            p.vehicles = {\"car\": Vehicle(pid, type_id=\"large_car\")}\n",
-    "   \n",
+    "\n",
     "    # note that we specify the key as \"car\" as this is the transport \"mode\""
    ]
   },
@@ -152,7 +123,11 @@
    "outputs": [],
    "source": [
     "person = Person(\"0\")\n",
-    "person.vehicles = {\"car\": Vehicle(\"car_0\", \"small_car\"), \"taxi\": Vehicle(\"taxi_0\", \"large_car\"), \"bike\": Vehicle(\"bike_0\", \"pedal_bike\")}"
+    "person.vehicles = {\n",
+    "    \"car\": Vehicle(\"car_0\", \"small_car\"),\n",
+    "    \"taxi\": Vehicle(\"taxi_0\", \"large_car\"),\n",
+    "    \"bike\": Vehicle(\"bike_0\", \"pedal_bike\"),\n",
+    "}"
    ]
   },
   {
@@ -172,13 +147,15 @@
    "outputs": [],
    "source": [
     "person = Person(\"1\")\n",
-    "person.vehicles = {\"car\": ElectricVehicle(\n",
-    "    vid = \"car_0\",\n",
-    "    type_id = \"small_car\",\n",
-    "    battery_capacity = 60,  # kWh\n",
-    "    initial_soc = 60,  # kWh\n",
-    "    charger_types = \"default\",  # supported charger types; comma-separated list: 'default,other'\n",
-    "    )}"
+    "person.vehicles = {\n",
+    "    \"car\": ElectricVehicle(\n",
+    "        vid=\"car_0\",\n",
+    "        type_id=\"small_car\",\n",
+    "        battery_capacity=60,  # kWh\n",
+    "        initial_soc=60,  # kWh\n",
+    "        charger_types=\"default\",  # supported charger types; comma-separated list: 'default,other'\n",
+    "    )\n",
+    "}"
    ]
   },
   {
@@ -202,10 +179,10 @@
      "start_time": "2022-03-29T14:42:45.226734Z"
     },
     "execution": {
-     "iopub.execute_input": "2023-07-31T13:01:50.694109Z",
-     "iopub.status.busy": "2023-07-31T13:01:50.693928Z",
-     "iopub.status.idle": "2023-07-31T13:01:50.697000Z",
-     "shell.execute_reply": "2023-07-31T13:01:50.696625Z"
+     "iopub.execute_input": "2023-06-22T10:53:49.625091Z",
+     "iopub.status.busy": "2023-06-22T10:53:49.625002Z",
+     "iopub.status.idle": "2023-06-22T10:53:49.626860Z",
+     "shell.execute_reply": "2023-06-22T10:53:49.626612Z"
     }
    },
    "outputs": [],
@@ -226,38 +203,12 @@
   },
   {
    "cell_type": "code",
-<<<<<<< HEAD
    "execution_count": 7,
    "id": "acc25511",
    "metadata": {},
    "outputs": [],
    "source": [
     "assert pop.check_vehicles()"
-=======
-   "execution_count": 5,
-   "id": "22a76800",
-   "metadata": {
-    "ExecuteTime": {
-     "end_time": "2022-03-29T14:42:45.301541Z",
-     "start_time": "2022-03-29T14:42:45.260533Z"
-    },
-    "execution": {
-     "iopub.execute_input": "2023-07-31T13:01:50.699160Z",
-     "iopub.status.busy": "2023-07-31T13:01:50.698938Z",
-     "iopub.status.idle": "2023-07-31T13:01:50.702784Z",
-     "shell.execute_reply": "2023-07-31T13:01:50.702406Z"
-    }
-   },
-   "outputs": [],
-   "source": [
-    "for _hid, pid, p in pop.people():\n",
-    "    if \"car\" in p.mode_classes and random.random() < 0.5:\n",
-    "        # let's give a vehicle to this person\n",
-    "        if random.random() < 0.5:\n",
-    "            p.assign_vehicle(pam.vehicle.ElectricVehicle(pid, vehicle_type=default_ev_vehicle_type))\n",
-    "        else:\n",
-    "            p.assign_vehicle(pam.vehicle.Vehicle(pid, default_vehicle_type))"
->>>>>>> b4dbb31e
    ]
   },
   {
@@ -275,8 +226,8 @@
   },
   {
    "cell_type": "code",
-<<<<<<< HEAD
    "execution_count": 8,
+   "id": "f62b3d76",
    "metadata": {},
    "outputs": [
     {
@@ -288,20 +239,6 @@
       "INFO:root:Writing vehicles to ./tmp/vehicles.xml\n",
       "INFO:root:Writing electric vehicles to ./tmp/evs.xml\n"
      ]
-=======
-   "execution_count": 6,
-   "id": "2d47aa6e",
-   "metadata": {
-    "ExecuteTime": {
-     "end_time": "2022-03-29T14:42:45.309451Z",
-     "start_time": "2022-03-29T14:42:45.304058Z"
-    },
-    "execution": {
-     "iopub.execute_input": "2023-07-31T13:01:50.704751Z",
-     "iopub.status.busy": "2023-07-31T13:01:50.704571Z",
-     "iopub.status.idle": "2023-07-31T13:01:50.707922Z",
-     "shell.execute_reply": "2023-07-31T13:01:50.707509Z"
->>>>>>> b4dbb31e
     }
    ],
    "source": [
@@ -309,11 +246,8 @@
     "logging.getLogger().setLevel(logging.INFO)\n",
     "\n",
     "write.write_matsim(\n",
-    "    pop,\n",
-    "    plans_path=\"./tmp/plans.xml\",\n",
-    "    vehs_path=\"./tmp/vehicles.xml\",\n",
-    "    evs_path=\"./tmp/evs.xml\"\n",
-    "    )"
+    "    pop, plans_path=\"./tmp/plans.xml\", vehs_path=\"./tmp/vehicles.xml\", evs_path=\"./tmp/evs.xml\"\n",
+    ")"
    ]
   },
   {
@@ -334,24 +268,8 @@
      "name": "stdout",
      "output_type": "stream",
      "text": [
-<<<<<<< HEAD
       "Unable to add vehicle with duplicate vehicle id (vid): 0\n",
       "Unable to add vehicle with unknown type: 'flying_car'.\n"
-=======
-      "{'battery_capacity': 60,\n",
-      " 'charger_types': 'default',\n",
-      " 'id': 'id',\n",
-      " 'initial_soc': 60,\n",
-      " 'vehicle_type': VehicleType(id='defaultElectricVehicleType',\n",
-      "                             length=7.5,\n",
-      "                             width=1.0,\n",
-      "                             networkMode='car',\n",
-      "                             capacity=CapacityType(seats=4,\n",
-      "                                                   standingRoomInPersons=0),\n",
-      "                             description='personal_vehicle',\n",
-      "                             passengerCarEquivalents=1.0,\n",
-      "                             flowEfficiencyFactor=1.0)}\n"
->>>>>>> b4dbb31e
      ]
     }
    ],
@@ -362,7 +280,7 @@
     "    pop.add_veh(\"census_1\", \"census_1\", \"car\", Vehicle(\"0\", \"large_car\"))\n",
     "except Exception as e:\n",
     "    print(e)\n",
-    "    \n",
+    "\n",
     "try:\n",
     "    pop.add_veh(\"census_1\", \"census_1\", \"car\", Vehicle(\"1\", \"flying_car\"))\n",
     "except Exception as e:\n",
@@ -390,22 +308,22 @@
   },
   {
    "cell_type": "code",
-<<<<<<< HEAD
    "execution_count": 10,
    "id": "ef218b2b",
    "metadata": {},
    "outputs": [],
    "source": [
     "pop = read.read_matsim(\n",
-    "    plans_path = data_path / \"plans.xml\",\n",
-    "    all_vehicles_path = data_path / \"vehicles.xml\",\n",
-    "    electric_vehicles_path = data_path / \"evs.xml\"\n",
-    "    )"
+    "    plans_path=data_path / \"plans.xml\",\n",
+    "    all_vehicles_path=data_path / \"vehicles.xml\",\n",
+    "    electric_vehicles_path=data_path / \"evs.xml\",\n",
+    ")"
    ]
   },
   {
    "cell_type": "code",
    "execution_count": 11,
+   "id": "cac01951",
    "metadata": {},
    "outputs": [
     {
@@ -431,37 +349,13 @@
       "Population has 31 small cars.\n",
       "Population has 11 evs.\n"
      ]
-=======
-   "execution_count": 7,
-   "id": "4e756730",
-   "metadata": {
-    "ExecuteTime": {
-     "end_time": "2022-03-29T14:42:45.328449Z",
-     "start_time": "2022-03-29T14:42:45.313575Z"
-    },
-    "execution": {
-     "iopub.execute_input": "2023-07-31T13:01:50.710073Z",
-     "iopub.status.busy": "2023-07-31T13:01:50.709934Z",
-     "iopub.status.idle": "2023-07-31T13:01:50.713491Z",
-     "shell.execute_reply": "2023-07-31T13:01:50.713013Z"
-    }
-   },
-   "outputs": [
-    {
-     "data": {
-      "text/plain": [
-       "5"
-      ]
-     },
-     "execution_count": 7,
-     "metadata": {},
-     "output_type": "execute_result"
->>>>>>> b4dbb31e
     }
    ],
    "source": [
     "pprint(pop.vehicles_manager.veh_types)\n",
-    "print(f\"Population has {len([v for _, _, _, v  in pop.vehicles() if v.type_id == 'small_car'])} small cars.\")\n",
+    "print(\n",
+    "    f\"Population has {len([v for _, _, _, v  in pop.vehicles() if v.type_id == 'small_car'])} small cars.\"\n",
+    ")\n",
     "print(f\"Population has {len(list(pop.evs()))} evs.\")"
    ]
   },
@@ -476,7 +370,7 @@
     "for _, pid, person in pop.people():\n",
     "    veh = person.vehicles.get(\"car\")\n",
     "    if isinstance(veh, Vehicle) and veh.type_id == \"large_car\":\n",
-    "        if random.random() < .5:\n",
+    "        if random.random() < 0.5:\n",
     "            person.vehicles[\"car\"] = Vehicle(pid, \"small_car\")"
    ]
   },
@@ -490,10 +384,10 @@
      "start_time": "2022-03-29T14:42:45.331419Z"
     },
     "execution": {
-     "iopub.execute_input": "2023-07-31T13:01:50.715913Z",
-     "iopub.status.busy": "2023-07-31T13:01:50.715701Z",
-     "iopub.status.idle": "2023-07-31T13:01:50.719425Z",
-     "shell.execute_reply": "2023-07-31T13:01:50.718997Z"
+     "iopub.execute_input": "2023-06-22T10:53:49.637780Z",
+     "iopub.status.busy": "2023-06-22T10:53:49.637689Z",
+     "iopub.status.idle": "2023-06-22T10:53:49.639561Z",
+     "shell.execute_reply": "2023-06-22T10:53:49.639284Z"
     }
    },
    "outputs": [
@@ -517,8 +411,12 @@
       "                          description='personal_vehicle',\n",
       "                          passengerCarEquivalents=1.0,\n",
       "                          flowEfficiencyFactor=1.0)}\n",
-      "{'car': Vehicle(vid='census_40', type_id='small_car')}\n",
-      "Population has 45 small cars.\n",
+      "{'car': ElectricVehicle(vid='census_30',\n",
+      "                        type_id='small_car',\n",
+      "                        battery_capacity=100.0,\n",
+      "                        initial_soc=60.0,\n",
+      "                        charger_types='default')}\n",
+      "Population has 40 small cars.\n",
       "Population has 11 evs.\n"
      ]
     }
@@ -526,7 +424,9 @@
    "source": [
     "pprint(pop.vehicles_manager.veh_types)\n",
     "pprint(pop.random_person().vehicles)\n",
-    "print(f\"Population has {len([v for _, _, _, v  in pop.vehicles() if v.type_id == 'small_car'])} small cars.\")\n",
+    "print(\n",
+    "    f\"Population has {len([v for _, _, _, v  in pop.vehicles() if v.type_id == 'small_car'])} small cars.\"\n",
+    ")\n",
     "print(f\"Population has {len(list(pop.evs()))} evs.\")"
    ]
   },
@@ -540,10 +440,10 @@
      "start_time": "2022-03-29T14:42:45.367053Z"
     },
     "execution": {
-     "iopub.execute_input": "2023-07-31T13:01:50.721622Z",
-     "iopub.status.busy": "2023-07-31T13:01:50.721409Z",
-     "iopub.status.idle": "2023-07-31T13:01:50.742266Z",
-     "shell.execute_reply": "2023-07-31T13:01:50.741880Z"
+     "iopub.execute_input": "2023-06-22T10:53:49.640993Z",
+     "iopub.status.busy": "2023-06-22T10:53:49.640899Z",
+     "iopub.status.idle": "2023-06-22T10:53:49.652055Z",
+     "shell.execute_reply": "2023-06-22T10:53:49.651742Z"
     }
    },
    "outputs": [],
@@ -552,7 +452,7 @@
     "for _, pid, person in pop.people():\n",
     "    veh = person.vehicles.get(\"car\")\n",
     "    if isinstance(veh, Vehicle) and veh.type_id == \"small_car\":\n",
-    "        if random.random() < .5:\n",
+    "        if random.random() < 0.5:\n",
     "            person.vehicles[\"car\"] = ElectricVehicle(pid, \"small_car\")"
    ]
   },
@@ -582,14 +482,16 @@
       "                          description='personal_vehicle',\n",
       "                          passengerCarEquivalents=1.0,\n",
       "                          flowEfficiencyFactor=1.0)}\n",
-      "Population has 45 small cars.\n",
-      "Population has 31 evs.\n"
+      "Population has 40 small cars.\n",
+      "Population has 25 evs.\n"
      ]
     }
    ],
    "source": [
     "pprint(pop.vehicles_manager.veh_types)\n",
-    "print(f\"Population has {len([v for _, _, _, v  in pop.vehicles() if v.type_id == 'small_car'])} small cars.\")\n",
+    "print(\n",
+    "    f\"Population has {len([v for _, _, _, v  in pop.vehicles() if v.type_id == 'small_car'])} small cars.\"\n",
+    ")\n",
     "print(f\"Population has {len(list(pop.evs()))} evs.\")"
    ]
   },
@@ -603,14 +505,10 @@
      "name": "stderr",
      "output_type": "stream",
      "text": [
-<<<<<<< HEAD
       "INFO:root:Building population vehicles output.\n",
       "INFO:root:Writing vehicle types to ./tmp/vehicles.xml\n",
       "INFO:root:Writing vehicles to ./tmp/vehicles.xml\n",
       "INFO:root:Writing electric vehicles to ./tmp/evs.xml\n"
-=======
-      "INFO:root:Found 5 electric vehicles with unique charger types: {'default'}. Ensure you generate a chargers xml file: https://www.matsim.org/files/dtd/chargers_v1.dtd if you're running a simulation using org.matsim.contrib.ev\n"
->>>>>>> b4dbb31e
      ]
     }
    ],
@@ -619,11 +517,8 @@
     "logging.getLogger().setLevel(logging.INFO)\n",
     "\n",
     "write.write_matsim(\n",
-    "    pop,\n",
-    "    plans_path=\"./tmp/plans.xml\",\n",
-    "    vehs_path=\"./tmp/vehicles.xml\",\n",
-    "    evs_path=\"./tmp/evs.xml\"\n",
-    "    )"
+    "    pop, plans_path=\"./tmp/plans.xml\", vehs_path=\"./tmp/vehicles.xml\", evs_path=\"./tmp/evs.xml\"\n",
+    ")"
    ]
   },
   {
