<!---
Changelog headings can be any of:

Added: for new features.
Changed: for changes in existing functionality.
Deprecated: for soon-to-be removed features.
Removed: for now removed features.
Fixed: for any bug fixes.
Security: in case of vulnerabilities.
-->

# Changelog

All notable changes to this project will be documented in this file.

The format is based on [Keep a Changelog](https://keepachangelog.com/en/1.1.0/),
and this project adheres to [Semantic Versioning](https://semver.org/spec/v2.0.0.html).

## [Unreleased]

### Fixed
<<<<<<< HEAD
- `TourPlanner` now ensures all agents modify plans to return to origin before end of day.
=======
- Fix for cropping as per issue [#241](https://github.com/arup-group/pam/issues/241) ([#240]).
>>>>>>> 5d8744ae
- `TourPlanner` prevents sampling of duplicate destinations, and prevents origin being sampled as a destination ([#231]).
- Fix for [#221](https://github.com/arup-group/pam/issues/221), improved "pt simplification" ([#222])

### Added
- Support for MATSim vehicles files ([#215])
- Anaconda package of PAM, available on the `city-modelling-lab` channel ([#211])
- Python versions 3.9 to 3.11 support ([#192], [#210]).
- Documentation, now available at https://arup-group.github.io/pam ([#197]).
- **internal** [Codecov](https://codecov.io) and [pre-commit](https://pre-commit.ci/) CI bots ([#202]).
- **internal** Github action job to build PAM and run tests on a Windows machine ([#192]).
- **internal** Contribution guidelines and issue/pull request templates ([#207]).

### Changed
- `ActivityDuration` class name changed to `DurationEstimator` ([#231]).
- `TourPlanner` class sequences stops using GreedyTSP algorithm, rather than previous method sorting by distance from depot ([#231]).
- Minor changes to docs for zsh users (eg `pip install '.[dev]'`)([#219]).
- Recommended installation instructions, to use [mamba](https://mamba.readthedocs.io/en/latest/index.html) instead of pip ([#192], [#211]).
- **internal** Source code and example notebook code layout to align with pep8 guidelines and to remove unused dependency imports ([#196], [#201]).
- **internal** development toolkit, moving from internal scripts to pytest plugins ([#193]).
- **internal** fixed broken CI builds by upgrading the Slack notifications GitHub action in use ([#223]).

### Removed
- Example data files not accessed by any example notebook ([#196]).
- **internal** Unused scripts that were outside the source code directory ([#199]).

## [v0.2.4] - 2023-06-08
This version is a pre-release

### Added
- Option to skip existing facility locations during facility sampling, by adding the `location_override` argument to the `population.sample_locs` method ([#190]).

## [v0.2.3] - 2023-06-07
This version is a pre-release

### Fixed
- A bug when creating origin-destination (OD) matrices within the `ODFactory` class ([#191]).

## [v0.2.2] - 2023-05-30

### Added
- Abstract mode and location choice modules, available within the `pam.planner.choice_location` module ([#189]).

### Changed
- **internal** Docker base image to ensure successful CodeBuild CD pipeline builds ([#188]).

## [v0.2.1] - 2023-05-11

### Added
- **internal** initialisation files, such that PAM submodules can be accessed after installing the repository as a package with pip ([#187]).

## [v0.2.0] - 2023-05-10

This is the first version of PAM which follows semantic versioning and can be considered the first _official_ release of the package. 


[unreleased]: https://github.com/arup-group/pam/compare/v0.2.4...main
[v0.2.4]: https://github.com/arup-group/pam/compare/v0.2.3...v0.2.4
[v0.2.3]: https://github.com/arup-group/pam/compare/v0.2.2...v0.2.3
[v0.2.2]: https://github.com/arup-group/pam/compare/v0.2.1...v0.2.2
[v0.2.1]: https://github.com/arup-group/pam/compare/v0.2.0...v0.2.1
[v0.2.0]: https://github.com/arup-group/pam/compare/initial_version...v0.2.0

[#240]: https://github.com/arup-group/pam/pull/240
[#231]: https://github.com/arup-group/pam/pull/231
[#222]: https://github.com/arup-group/pam/pull/222
[#219]: https://github.com/arup-group/pam/pull/219
[#215]: https://github.com/arup-group/pam/pull/215
[#211]: https://github.com/arup-group/pam/pull/211
[#210]: https://github.com/arup-group/pam/pull/210
[#207]: https://github.com/arup-group/pam/pull/207
[#202]: https://github.com/arup-group/pam/pull/202
[#201]: https://github.com/arup-group/pam/pull/201
[#199]: https://github.com/arup-group/pam/pull/199
[#197]: https://github.com/arup-group/pam/pull/197
[#196]: https://github.com/arup-group/pam/pull/196
[#193]: https://github.com/arup-group/pam/pull/193
[#192]: https://github.com/arup-group/pam/pull/192
[#191]: https://github.com/arup-group/pam/pull/191
[#190]: https://github.com/arup-group/pam/pull/190
[#189]: https://github.com/arup-group/pam/pull/189
[#188]: https://github.com/arup-group/pam/pull/188
[#187]: https://github.com/arup-group/pam/pull/187<|MERGE_RESOLUTION|>--- conflicted
+++ resolved
@@ -19,11 +19,7 @@
 ## [Unreleased]
 
 ### Fixed
-<<<<<<< HEAD
-- `TourPlanner` now ensures all agents modify plans to return to origin before end of day.
-=======
 - Fix for cropping as per issue [#241](https://github.com/arup-group/pam/issues/241) ([#240]).
->>>>>>> 5d8744ae
 - `TourPlanner` prevents sampling of duplicate destinations, and prevents origin being sampled as a destination ([#231]).
 - Fix for [#221](https://github.com/arup-group/pam/issues/221), improved "pt simplification" ([#222])
 
