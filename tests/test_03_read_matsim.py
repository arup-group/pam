--- conflicted
+++ resolved
@@ -1,25 +1,26 @@
 import os
 
 import pytest
-<<<<<<< HEAD
 from lxml import etree as et
 
+from pam.activity import Plan
 from pam.read import (
+    get_attributes_from_person,
+    load_attributes_map,
     parse_veh_attribute,
-    load_attributes_map,
     read_matsim,
     stream_matsim_persons,
-    get_attributes_from_person,
-)
-=======
-
->>>>>>> bc4a5b83
-from pam.activity import Plan
-from pam.read import load_attributes_map, read_matsim, stream_matsim_persons
-
-test_trips_path = os.path.abspath(os.path.join(os.path.dirname(__file__), "test_data/test_matsim_plans.xml"))
-test_tripsv12_path = os.path.abspath(os.path.join(os.path.dirname(__file__), "test_data/test_matsim_plansv12.xml"))
-test_attributes_path = os.path.abspath(os.path.join(os.path.dirname(__file__), "test_data/test_matsim_attributes.xml"))
+)
+
+test_trips_path = os.path.abspath(
+    os.path.join(os.path.dirname(__file__), "test_data/test_matsim_plans.xml")
+)
+test_tripsv12_path = os.path.abspath(
+    os.path.join(os.path.dirname(__file__), "test_data/test_matsim_plansv12.xml")
+)
+test_attributes_path = os.path.abspath(
+    os.path.join(os.path.dirname(__file__), "test_data/test_matsim_attributes.xml")
+)
 
 
 def test_load_attributes_map():
@@ -59,13 +60,9 @@
     assert not pt_leg.route.is_routed
     assert not pt_leg.route.is_teleported
     assert pt_leg.route.transit.get("transitLineId") == "25239"
-<<<<<<< HEAD
-    assert pt_leg.route.transit.get("transitRouteId") == "VJ307b99b535bf55bc9d62b5475e5edf0d37176bcf"
-=======
     assert (
         pt_leg.route.transit.get("transitRouteId") == "VJ307b99b535bf55bc9d62b5475e5edf0d37176bcf"
     )
->>>>>>> bc4a5b83
     assert pt_leg.route.transit.get("accessFacilityId") == "9100ROMFORD.link:25821"
     assert pt_leg.route.transit.get("egressFacilityId") == "9100UPMNSP6.link:302438"
     assert pt_leg.route.network_route == []
@@ -92,7 +89,9 @@
     assert person.has_valid_plan
 
 
-test_bad_trips_path = os.path.abspath(os.path.join(os.path.dirname(__file__), "test_data/test_matsim_bad_plan.xml"))
+test_bad_trips_path = os.path.abspath(
+    os.path.join(os.path.dirname(__file__), "test_data/test_matsim_bad_plan.xml")
+)
 test_bad_attributes_path = os.path.abspath(
     os.path.join(os.path.dirname(__file__), "test_data/test_matsim_bad_attributes.xml")
 )
@@ -108,31 +107,20 @@
     population = read_matsim(test_tripsv12_path, version=12)
     person = population["chris"]["chris"]
     assert person.has_valid_plan
-<<<<<<< HEAD
-    assert person.attributes == {"subpopulation": "rich", "age": "yes", "hid": "A", "vehicles": {"car": "chris"}}
-=======
     assert person.attributes == {
         "subpopulation": "rich",
         "age": "yes",
         "hid": "A",
-        "vehicles": '{"car":"chris"}',
+        "vehicles": {"car": "chris"},
     }
->>>>>>> bc4a5b83
     legs = list(person.plan.legs)
     assert legs[0].mode == "car"
     assert legs[1].mode == "car"
     assert legs[1].distance == 10300
-<<<<<<< HEAD
-    assert legs[1].service_id == None
-    assert legs[1].route_id == None
-    assert legs[1].o_stop == None
-    assert legs[1].d_stop == None
-=======
     assert legs[1].service_id is None
     assert legs[1].route_id is None
     assert legs[1].o_stop is None
     assert legs[1].d_stop is None
->>>>>>> bc4a5b83
     assert legs[1].network_route == ["3-4", "4-3", "3-2", "2-1", "1-2"]
 
 
@@ -140,31 +128,20 @@
     population = read_matsim(test_tripsv12_path, version=12, household_key="hid")
     person = population["A"]["chris"]
     assert person.has_valid_plan
-<<<<<<< HEAD
-    assert person.attributes == {"subpopulation": "rich", "age": "yes", "hid": "A", "vehicles": {"car": "chris"}}
-=======
     assert person.attributes == {
         "subpopulation": "rich",
         "age": "yes",
         "hid": "A",
-        "vehicles": '{"car":"chris"}',
+        "vehicles": {"car": "chris"},
     }
->>>>>>> bc4a5b83
     legs = list(person.plan.legs)
     assert legs[0].mode == "car"
     assert legs[1].mode == "car"
     assert legs[1].distance == 10300
-<<<<<<< HEAD
-    assert legs[1].service_id == None
-    assert legs[1].route_id == None
-    assert legs[1].o_stop == None
-    assert legs[1].d_stop == None
-=======
     assert legs[1].service_id is None
     assert legs[1].route_id is None
     assert legs[1].o_stop is None
     assert legs[1].d_stop is None
->>>>>>> bc4a5b83
     assert legs[1].network_route == ["3-4", "4-3", "3-2", "2-1", "1-2"]
 
 
@@ -186,11 +163,7 @@
 
 def test_fail_v12_plus_attributes():
     with pytest.raises(UserWarning):
-<<<<<<< HEAD
-        population = read_matsim(test_tripsv12_path, attributes_path="fake", version=12)
-=======
         read_matsim(test_tripsv12_path, attributes_path="fake", version=12)
->>>>>>> bc4a5b83
 
 
 def test_fail_bad_version():
@@ -199,13 +172,9 @@
 
 
 def test_parse_simple_matsim_non_selected():
-<<<<<<< HEAD
-    population = read_matsim(test_trips_path, test_attributes_path, keep_non_selected=True, version=11)
-=======
     population = read_matsim(
         test_trips_path, test_attributes_path, keep_non_selected=True, version=11
     )
->>>>>>> bc4a5b83
     person1 = population["census_1"]["census_1"]
     person2 = population["census_2"]["census_2"]
     assert person1.has_valid_plan
@@ -232,7 +201,6 @@
     assert legs[1].route.transit.get("transitRouteId") == "work_bound"
     assert legs[1].route.transit.get("accessFacilityId") == "home_stop_out"
     assert legs[1].route.transit.get("egressFacilityId") == "work_stop_in"
-<<<<<<< HEAD
     assert legs[1].route.network_route == []
 
 
@@ -253,7 +221,4 @@
     pid, attributes = get_attributes_from_person(elem)
     assert pid == "chris"
     assert attributes["hid"] == "A"
-    assert attributes["vehicles"] == {"car": "chris"}
-=======
-    assert legs[1].route.network_route == []
->>>>>>> bc4a5b83
+    assert attributes["vehicles"] == {"car": "chris"}