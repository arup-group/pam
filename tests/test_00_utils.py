--- conflicted
+++ resolved
@@ -1,9 +1,4 @@
-<<<<<<< HEAD
-import os
 from datetime import datetime, timedelta
-=======
-from datetime import datetime
->>>>>>> 3b1ea1e3
 
 import numpy as np
 import pandas as pd
@@ -301,14 +296,30 @@
 
 
 def test_safe_strptime():
-    assert utils.safe_strptime("00:00:00") == datetime(year=1900, month=1, day=1, hour=0, minute=0, second=0)
-    assert utils.safe_strptime("10:10:10") == datetime(year=1900, month=1, day=1, hour=10, minute=10, second=10)
-    assert utils.safe_strptime("24:00:00") == datetime(year=1900, month=1, day=2, hour=0, minute=0, second=0)
-    assert utils.safe_strptime("25:00:00") == datetime(year=1900, month=1, day=2, hour=1, minute=0, second=0)
-    assert utils.safe_strptime("00:00") == datetime(year=1900, month=1, day=1, hour=0, minute=0, second=0)
-    assert utils.safe_strptime("10:10") == datetime(year=1900, month=1, day=1, hour=10, minute=10, second=0)
-    assert utils.safe_strptime("24:00") == datetime(year=1900, month=1, day=2, hour=0, minute=0, second=0)
-    assert utils.safe_strptime("25:00") == datetime(year=1900, month=1, day=2, hour=1, minute=0, second=0)
+    assert utils.safe_strptime("00:00:00") == datetime(
+        year=1900, month=1, day=1, hour=0, minute=0, second=0
+    )
+    assert utils.safe_strptime("10:10:10") == datetime(
+        year=1900, month=1, day=1, hour=10, minute=10, second=10
+    )
+    assert utils.safe_strptime("24:00:00") == datetime(
+        year=1900, month=1, day=2, hour=0, minute=0, second=0
+    )
+    assert utils.safe_strptime("25:00:00") == datetime(
+        year=1900, month=1, day=2, hour=1, minute=0, second=0
+    )
+    assert utils.safe_strptime("00:00") == datetime(
+        year=1900, month=1, day=1, hour=0, minute=0, second=0
+    )
+    assert utils.safe_strptime("10:10") == datetime(
+        year=1900, month=1, day=1, hour=10, minute=10, second=0
+    )
+    assert utils.safe_strptime("24:00") == datetime(
+        year=1900, month=1, day=2, hour=0, minute=0, second=0
+    )
+    assert utils.safe_strptime("25:00") == datetime(
+        year=1900, month=1, day=2, hour=1, minute=0, second=0
+    )
 
 
 def test_safe_strpdelta():
