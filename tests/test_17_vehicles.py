--- conflicted
+++ resolved
@@ -1,13 +1,11 @@
-<<<<<<< HEAD
+import lxml
 import pytest
-import lxml
-from pathlib import Path
-
-from pam.core import Person, Population, Household
-from pam.vehicles import VehicleManager, Vehicle, ElectricVehicle, VehicleType
+
+from pam import PAMVehicleIdError
+from pam.core import Person, Population
 from pam.read.matsim import read_matsim
+from pam.vehicles import ElectricVehicle, Vehicle, VehicleManager, VehicleType
 from pam.write.matsim import write_matsim
-from pam import PAMVehicleIdError
 
 
 @pytest.fixture()
@@ -49,106 +47,6 @@
     veh1 = Vehicle("1", "car")
     with pytest.raises(PAMVehicleIdError):
         manager.add_veh(veh1)
-=======
-import logging
-import os
-
-import lxml
-import pytest
-
-from pam import PAMVehicleIdError
-from pam.core import Household, Person, Population
-from pam.read import read_all_vehicles_file, read_electric_vehicles_file, read_matsim
-from pam.vehicle import ElectricVehicle, Vehicle, VehicleType
-from pam.write import write_all_vehicles, write_electric_vehicles, write_vehicles
-
-
-def test_instantiating_vehicle_without_id_fails():
-    with pytest.raises(TypeError) as error_info:
-        Vehicle()
-    assert "required positional argument: 'id'" in str(error_info.value)
-
-
-def test_instantiating_electric_vehicle_without_id_fails():
-    with pytest.raises(TypeError) as error_info:
-        ElectricVehicle()
-    assert "required positional argument: 'id'" in str(error_info.value)
-
-
-def test_instantiating_person_with_vehicle_without_matching_id_fails():
-    with pytest.raises(PAMVehicleIdError) as error_info:
-        Person(pid="1", vehicle=Vehicle(id="2"))
-    assert "does not match Person ID" in str(error_info.value)
-
-
-def test_assigning_with_nonmatching_id_vehicle_to_person_fails():
-    p = Person(pid="1")
-    with pytest.raises(PAMVehicleIdError) as error_info:
-        p.assign_vehicle(vehicle=Vehicle(id="2"))
-    assert "does not match Person ID" in str(error_info.value)
-
-
-@pytest.fixture()
-def person_without_a_vehicle():
-    return Person("Bobby", attributes={"age": 6, "job": "education", "gender": "non-binary"})
-
-
-@pytest.fixture()
-def person_with_default_vehicle():
-    return Person(
-        "Vladya",
-        attributes={"age": 25, "job": "influencer", "gender": "female"},
-        vehicle=Vehicle("Vladya"),
-    )
-
-
-@pytest.fixture()
-def another_person_with_default_vehicle():
-    return Person(
-        "Stevie",
-        attributes={"age": 36, "job": "blue_collar_crime", "gender": "male"},
-        vehicle=Vehicle("Stevie"),
-    )
-
-
-@pytest.fixture()
-def person_with_electric_vehicle():
-    return Person(
-        "Eddy",
-        attributes={"age": 45, "job": "white_collar_crime", "gender": "male"},
-        vehicle=ElectricVehicle("Eddy"),
-    )
-
-
-@pytest.fixture()
-def population_without_vehicles(person_without_a_vehicle):
-    pop = Population()
-    hhld = Household(hid="1")
-    hhld.add(person_without_a_vehicle)
-    pop.add(hhld)
-    return pop
-
-
-@pytest.fixture()
-def population_with_default_vehicles(
-    population_without_vehicles, person_with_default_vehicle, another_person_with_default_vehicle
-):
-    hhld = Household(hid="2")
-    hhld.add(person_with_default_vehicle)
-    hhld.add(another_person_with_default_vehicle)
-    population_without_vehicles.add(hhld)
-    return population_without_vehicles
-
-
-@pytest.fixture()
-def population_with_electric_vehicles(
-    population_with_default_vehicles, person_with_electric_vehicle
-):
-    hhld = Household(hid="3")
-    hhld.add(person_with_electric_vehicle)
-    population_with_default_vehicles.add(hhld)
-    return population_with_default_vehicles
->>>>>>> bc4a5b83
 
 
 def test_add_veh(car_type):
@@ -166,19 +64,12 @@
         manager.add_veh(veh1)
 
 
-<<<<<<< HEAD
 def test_add_ev(car_type):
     manager = VehicleManager()
     manager.add_type("car", car_type)
     veh1 = ElectricVehicle("1", "car")
     manager.add_veh(veh1)
     assert "1" in manager
-=======
-def test_population_with_default_vehicles_does_not_have_electric_vehicles(
-    population_with_default_vehicles,
-):
-    assert not population_with_default_vehicles.has_electric_vehicles
->>>>>>> bc4a5b83
 
 
 def test_set_veh_fails_due_to_unknown_type():
@@ -194,7 +85,6 @@
         manager["1"] = veh1
 
 
-<<<<<<< HEAD
 def test_set_veh(car_type):
     manager = VehicleManager()
     manager.add_type("car", car_type)
@@ -231,138 +121,40 @@
 def test_get_veh(manager):
     assert isinstance(manager.get("car_0"), Vehicle)
     assert manager.get("car_0").type_id == "car"
-=======
-def test_extracting_vehicles_from_population(population_with_electric_vehicles):
-    assert set(population_with_electric_vehicles.vehicles()) == {
-        Vehicle("Vladya"),
-        Vehicle("Stevie"),
-        ElectricVehicle("Eddy"),
-    }
-
-
-def test_sorting_vehicles_list(population_with_electric_vehicles):
-    pop_vehicles = list(population_with_electric_vehicles.vehicles())
-    pop_vehicles.sort()
-    assert pop_vehicles == [ElectricVehicle("Eddy"), Vehicle("Stevie"), Vehicle("Vladya")]
-
-
-def test_extracting_electric_vehicles_from_population(population_with_electric_vehicles):
-    assert set(population_with_electric_vehicles.electric_vehicles()) == {ElectricVehicle("Eddy")}
-
-
-def test_extracting_vehicle_types_from_population(population_with_electric_vehicles):
-    assert set(population_with_electric_vehicles.vehicle_types()) == {
-        VehicleType("defaultVehicleType"),
-        VehicleType("defaultElectricVehicleType"),
-    }
->>>>>>> bc4a5b83
 
     assert isinstance(manager.get("ev_0"), ElectricVehicle)
     assert manager.get("ev_0").type_id == "car"
 
-<<<<<<< HEAD
     assert isinstance(manager.get("freight_0"), Vehicle)
     assert manager.get("freight_0").type_id == "lorry"
-=======
-def test_population_with_electric_vehicles_has_uniquely_defined_vehicle_types(
-    population_with_electric_vehicles,
-):
-    assert population_with_electric_vehicles.has_uniquely_indexed_vehicle_types
->>>>>>> bc4a5b83
 
     assert isinstance(manager["car_0"], Vehicle)
     assert manager["car_0"].type_id == "car"
 
-<<<<<<< HEAD
     assert isinstance(manager["ev_0"], ElectricVehicle)
     assert manager["ev_0"].type_id == "car"
-=======
-def test_population_with_non_uniquely_defined_vehicle_types(population_with_electric_vehicles):
-    hhld = Household(hid="4")
-    hhld.add(
-        Person(
-            "Micky Faraday",
-            vehicle=ElectricVehicle(
-                charger_types="other,tesla",
-                id="Micky Faraday",
-                vehicle_type=VehicleType("defaultElectricVehicleType", networkMode="e_car"),
-            ),
-        )
-    )
-    population_with_electric_vehicles.add(hhld)
-    assert set(population_with_electric_vehicles.vehicle_types()) == {
-        VehicleType("defaultVehicleType"),
-        VehicleType("defaultElectricVehicleType"),
-        VehicleType("defaultElectricVehicleType", networkMode="e_car"),
-    }
-    assert not population_with_electric_vehicles.has_uniquely_indexed_vehicle_types
->>>>>>> bc4a5b83
 
     assert isinstance(manager["freight_0"], Vehicle)
     assert manager["freight_0"].type_id == "lorry"
 
-<<<<<<< HEAD
     with pytest.raises(KeyError):
         manager["0"]
 
-=======
-def test_extracting_unique_electric_charger_types_from_population(
-    population_with_electric_vehicles,
-):
-    hhld = Household(hid="4")
-    hhld.add(
-        Person(
-            "Micky Faraday",
-            vehicle=ElectricVehicle(charger_types="other,tesla", id="Micky Faraday"),
-        )
-    )
-    population_with_electric_vehicles.add(hhld)
-
-    assert population_with_electric_vehicles.electric_vehicle_charger_types() == {
-        "default",
-        "other",
-        "tesla",
-    }
->>>>>>> bc4a5b83
 
 def test_manager_contains(manager):
     assert "0" not in manager
     assert "car_0" in manager
 
-<<<<<<< HEAD
-=======
-@pytest.fixture
-def vehicles_v2_xsd():
-    xsd_path = os.path.abspath(
-        os.path.join(
-            os.path.dirname(__file__), "..", "pam", "fixtures", "dtd", "vehicleDefinitions_v2.0.xsd"
-        )
-    )
-    xml_schema_doc = lxml.etree.parse(xsd_path)
-    yield lxml.etree.XMLSchema(xml_schema_doc)
->>>>>>> bc4a5b83
 
 def test_manager_equals(manager):
     assert manager == manager
     other = VehicleManager()
     assert manager != other
 
-<<<<<<< HEAD
-=======
-@pytest.fixture
-def electric_vehicles_v1_dtd():
-    dtd_path = os.path.abspath(
-        os.path.join(
-            os.path.dirname(__file__), "..", "pam", "fixtures", "dtd", "electric_vehicles_v1.dtd"
-        )
-    )
-    yield lxml.etree.DTD(dtd_path)
->>>>>>> bc4a5b83
 
 def test_manager_length(manager):
     assert manager.len() == 5
 
-<<<<<<< HEAD
 
 def test_manager_iters(manager):
     assert set([k for k, v in manager.types()]) == {"car", "lorry"}
@@ -377,46 +169,12 @@
 def test_manager_is_consistent(manager):
     assert manager.is_consistent()
 
-=======
-def test_writing_all_vehicles_results_in_valid_xml_file(
-    tmpdir, population_with_electric_vehicles, vehicles_v2_xsd
-):
-    write_all_vehicles(
-        tmpdir,
-        population_with_electric_vehicles.vehicles(),
-        population_with_electric_vehicles.vehicle_types(),
-    )
-
-    generated_file_path = os.path.join(tmpdir, "all_vehicles.xml")
-    xml_obj = lxml.etree.parse(generated_file_path)
-    vehicles_v2_xsd.assertValid(xml_obj)  # this needs internet?
-
-
-def test_generates_matsim_vehicles_xml_file_containing_expected_vehicle_types(
-    tmpdir, population_with_electric_vehicles
-):
-    expected_vehicle_types = {"defaultVehicleType", "defaultElectricVehicleType"}
-
-    write_all_vehicles(
-        tmpdir,
-        population_with_electric_vehicles.vehicles(),
-        population_with_electric_vehicles.vehicle_types(),
-    )
-
-    generated_file_path = os.path.join(tmpdir, "all_vehicles.xml")
-    xml_obj = lxml.etree.parse(generated_file_path)
-
-    vehicle_types = xml_obj.findall("{http://www.matsim.org/files/dtd}vehicleType")
-    vehicle_types = set(vehicle_type.get("id") for vehicle_type in vehicle_types)
-    assert expected_vehicle_types == vehicle_types
->>>>>>> bc4a5b83
 
 def test_manager_inconsistent_vehs(manager):
     manager.vehicles["taxi_0"] = Vehicle("taxi_0", "taxi")
     with pytest.raises(PAMVehicleIdError):
         manager.is_consistent()
 
-<<<<<<< HEAD
 
 def test_manager_redundant_veh_types(manager):
     manager.veh_types["taxi"] = VehicleType()
@@ -437,10 +195,7 @@
     }
 
 
-def test_reading_electric_vehicles(
-    all_vehicle_xml_path,
-    electric_vehicles_xml_path,
-):
+def test_reading_electric_vehicles(all_vehicle_xml_path, electric_vehicles_xml_path):
     manager = VehicleManager()
     manager.from_xml(all_vehicle_xml_path, electric_vehicles_xml_path)
     assert manager.veh_types == {
@@ -453,41 +208,6 @@
         "Vladya": Vehicle("Vladya", "defaultVehicleType"),
     }
 
-=======
-def test_generates_matsim_vehicles_xml_file_containing_expected_vehicles(
-    tmpdir, population_with_electric_vehicles
-):
-    expected_vehicles = {
-        "Eddy": "defaultElectricVehicleType",
-        "Stevie": "defaultVehicleType",
-        "Vladya": "defaultVehicleType",
-    }
-
-    write_all_vehicles(
-        tmpdir,
-        population_with_electric_vehicles.vehicles(),
-        population_with_electric_vehicles.vehicle_types(),
-    )
-
-    generated_file_path = os.path.join(tmpdir, "all_vehicles.xml")
-    xml_obj = lxml.etree.parse(generated_file_path)
-
-    vehicles = xml_obj.findall("{http://www.matsim.org/files/dtd}vehicle")
-    assert expected_vehicles == {vehicle.get("id"): vehicle.get("type") for vehicle in vehicles}
-
-
-def test_writing_electric_vehicles_results_in_valid_xml_file(
-    tmpdir, population_with_electric_vehicles, electric_vehicles_v1_dtd
-):
-    write_electric_vehicles(tmpdir, population_with_electric_vehicles.electric_vehicles())
-
-    generated_file_path = os.path.join(tmpdir, "electric_vehicles.xml")
-    xml_obj = lxml.etree.parse(generated_file_path)
-    assert electric_vehicles_v1_dtd.validate(xml_obj), (
-        f"Doc generated at {generated_file_path} is not valid against DTD "
-        f"due to {electric_vehicles_v1_dtd.error_log.filter_from_errors()}"
-    )
->>>>>>> bc4a5b83
 
 def test_assign_vehicles_to_person(manager):
     person = Person("0", attributes={"subpopulation": "default", "vehicles": {"car": "car_0"}})
@@ -495,21 +215,6 @@
     assert "car_0" not in manager
     assert person.vehicles == {"car": Vehicle("car_0", "car")}
 
-<<<<<<< HEAD
-=======
-def test_generates_electric_vehicles_xml_file_containing_expected_vehicles(
-    tmpdir, population_with_electric_vehicles
-):
-    expected_vehicles = [
-        {
-            "id": "Eddy",
-            "battery_capacity": "60",
-            "initial_soc": "60",
-            "charger_types": "default",
-            "vehicle_type": "defaultElectricVehicleType",
-        }
-    ]
->>>>>>> bc4a5b83
 
 def test_assign_evs_to_person(manager):
     person = Person("0", attributes={"subpopulation": "default", "vehicles": {"car": "ev_0"}})
@@ -517,10 +222,11 @@
     assert "ev_0" not in manager
     assert person.vehicles == {"car": ElectricVehicle("ev_0", "car")}
 
-<<<<<<< HEAD
 
 def test_assign_multiple_vehs_to_person(manager):
-    person = Person("0", attributes={"subpopulation": "default", "vehicles": {"ev": "ev_0", "car": "car_0"}})
+    person = Person(
+        "0", attributes={"subpopulation": "default", "vehicles": {"ev": "ev_0", "car": "car_0"}}
+    )
     person.assign_vehicles(manager)
     assert "car_0" not in manager
     assert "ev_0" not in manager
@@ -532,20 +238,6 @@
     population = Population()
     population.vehicles_manager = VehicleManager()
     population.vehicles_manager.add_type("car", VehicleType())
-=======
-    generated_file_path = os.path.join(tmpdir, "electric_vehicles.xml")
-    xml_obj = lxml.etree.parse(generated_file_path)
-
-    vehicles = xml_obj.findall("vehicle")
-    assert expected_vehicles == [v.attrib for v in vehicles]
-
-
-def test_generating_vehicle_files_from_nonelectric_population_produces_only_vehicle_file(
-    tmpdir, population_with_default_vehicles
-):
-    expected_all_vehicles_file = os.path.join(tmpdir, "all_vehicles.xml")
-    expected_electric_vehicles_file = os.path.join(tmpdir, "electric_vehicles.xml")
->>>>>>> bc4a5b83
 
     person = Person("0", attributes={"subpopulation": "default"})
     person.vehicles = {"big_car": Vehicle("0", "big_car")}
@@ -560,20 +252,12 @@
     population.vehicles_manager = VehicleManager()
     population.vehicles_manager.add_type("car", VehicleType())
 
-<<<<<<< HEAD
     personA = Person("0", attributes={"subpopulation": "default"})
     personA.vehicles = {"car0": Vehicle("car0", "car")}
     personB = Person("1", attributes={"subpopulation": "default"})
     personB.vehicles = {"car0": Vehicle("car0", "car")}
     population.add(personA)
     population.add(personB)
-=======
-def test_generating_vehicle_files_from_electric_population_produces_both_files(
-    tmpdir, population_with_electric_vehicles
-):
-    expected_all_vehicles_file = os.path.join(tmpdir, "all_vehicles.xml")
-    expected_electric_vehicles_file = os.path.join(tmpdir, "electric_vehicles.xml")
->>>>>>> bc4a5b83
 
     with pytest.raises(PAMVehicleIdError):
         population.rebuild_vehicles_manager()
@@ -587,52 +271,29 @@
     person.vehicles = {"car": Vehicle("0", "car")}
     population.add(person)
 
-<<<<<<< HEAD
     population.rebuild_vehicles_manager()
     assert population.vehicles_manager.vehicles == {"0": Vehicle("0", "car")}
-    assert population.vehicles_manager.redundant_types() == {"lorry": VehicleType(passengerCarEquivalents=3.0)}
-=======
-def test_generating_vehicle_files_from_electric_population_informs_of_charger_types(
-    tmpdir, population_with_electric_vehicles, caplog
-):
-    logging.basicConfig()
-    logging.getLogger().setLevel(logging.INFO)
->>>>>>> bc4a5b83
-
-
-<<<<<<< HEAD
+    assert population.vehicles_manager.redundant_types() == {
+        "lorry": VehicleType(passengerCarEquivalents=3.0)
+    }
+
+
 def test_rebuild_manager_multi_agent(manager):
     population = Population()
     population.vehicles_manager = manager
-=======
-    recs = [rec for rec in caplog.records if "electric" in rec.message]
-    last_electric_message = recs[-1]
-    assert last_electric_message.levelname == "INFO"
-    assert "unique charger types: " in last_electric_message.message
-    assert "{'default'}" in last_electric_message.message
->>>>>>> bc4a5b83
 
     personA = Person("0", attributes={"subpopulation": "default"})
     personA.vehicles = {"0": Vehicle("0", "car")}
     population.add(personA)
 
-<<<<<<< HEAD
     personB = Person("1", attributes={"subpopulation": "freight"})
     personB.vehicles = {"1": Vehicle("1", "lorry")}
     population.add(personB)
-=======
-@pytest.fixture
-def ev_population_xml_path():
-    return os.path.abspath(
-        os.path.join(os.path.dirname(__file__), "test_data", "vehicles", "ev_population.xml")
-    )
->>>>>>> bc4a5b83
 
     personC = Person("2", attributes={"subpopulation": "ev"})
     personC.vehicles = {"2": ElectricVehicle("2", "car")}
     population.add(personC)
 
-<<<<<<< HEAD
     population.rebuild_vehicles_manager()
     assert population.vehicles_manager.vehicles == {
         "0": Vehicle("0", "car"),
@@ -649,7 +310,9 @@
     vehicles_v2_xsd.assertValid(xml_obj)  # this needs internet?
 
 
-def test_writing_electric_vehicles_results_in_valid_xml_file(manager, tmp_path, electric_vehicles_v1_dtd):
+def test_writing_electric_vehicles_results_in_valid_xml_file(
+    manager, tmp_path, electric_vehicles_v1_dtd
+):
     vehs_path = tmp_path / "all_vehicles.xml"
     evs_path = tmp_path / "ev_vehicles.xml"
     manager.to_xml(vehs_path=vehs_path, evs_path=evs_path)
@@ -669,41 +332,11 @@
     duplicate = VehicleManager()
     duplicate.from_xml(vehs_path, evs_path)
     assert manager == duplicate
-=======
-@pytest.fixture
-def all_vehicle_xml_path():
-    return os.path.abspath(
-        os.path.join(os.path.dirname(__file__), "test_data", "vehicles", "all_vehicles.xml")
-    )
-
-
-@pytest.fixture
-def expected_all_vehicle_xml_output():
-    return {
-        "Eddy": Vehicle("Eddy", VehicleType("defaultElectricVehicleType")),
-        "Stevie": Vehicle("Stevie", VehicleType("defaultVehicleType")),
-        "Vladya": Vehicle("Vladya", VehicleType("defaultVehicleType")),
-    }
-
-
-@pytest.fixture
-def electric_vehicles_xml_path():
-    return os.path.abspath(
-        os.path.join(os.path.dirname(__file__), "test_data", "vehicles", "electric_vehicles.xml")
-    )
-
-
-@pytest.fixture
-def expected_electric_vehicle_xml_output():
-    return {
-        "Eddy": ElectricVehicle("Eddy", VehicleType("defaultElectricVehicleType")),
-        "Stevie": Vehicle("Stevie", VehicleType("defaultVehicleType")),
-        "Vladya": Vehicle("Vladya", VehicleType("defaultVehicleType")),
-    }
->>>>>>> bc4a5b83
-
-
-def test_read_vehs_into_population(ev_population_xml_path, all_vehicle_xml_path, electric_vehicles_xml_path):
+
+
+def test_read_vehs_into_population(
+    ev_population_xml_path, all_vehicle_xml_path, electric_vehicles_xml_path
+):
     population = read_matsim(
         plans_path=ev_population_xml_path,
         all_vehicles_path=all_vehicle_xml_path,
@@ -719,13 +352,16 @@
     for pid in ["Eddy", "Stevie", "Vladya"]:
         assert list(population[pid][pid].attributes.keys()) == ["subpopulation"]
 
-<<<<<<< HEAD
-    assert population["Eddy"]["Eddy"].vehicles["car"] == ElectricVehicle("Eddy", "defaultElectricVehicleType")
+    assert population["Eddy"]["Eddy"].vehicles["car"] == ElectricVehicle(
+        "Eddy", "defaultElectricVehicleType"
+    )
     assert population["Stevie"]["Stevie"].vehicles["car"] == Vehicle("Stevie", "defaultVehicleType")
     assert population["Vladya"]["Vladya"].vehicles["car"] == Vehicle("Vladya", "defaultVehicleType")
 
 
-def test_write_vehs_into_population(ev_population_xml_path, all_vehicle_xml_path, electric_vehicles_xml_path, tmp_path):
+def test_write_vehs_into_population(
+    ev_population_xml_path, all_vehicle_xml_path, electric_vehicles_xml_path, tmp_path
+):
     population = read_matsim(
         plans_path=ev_population_xml_path,
         all_vehicles_path=all_vehicle_xml_path,
@@ -736,39 +372,46 @@
     evs_path = tmp_path / "evs.xml"
     write_matsim(population, plans_path=plans_path, vehs_path=vehs_path, evs_path=evs_path)
     duplicate = read_matsim(
-        plans_path=plans_path,
-        all_vehicles_path=vehs_path,
-        electric_vehicles_path=evs_path,
+        plans_path=plans_path, all_vehicles_path=vehs_path, electric_vehicles_path=evs_path
     )
     assert population == duplicate
 
 
-def test_read_edit_size_write(ev_population_xml_path, all_vehicle_xml_path, electric_vehicles_xml_path, tmp_path):
+def test_read_edit_size_write(
+    ev_population_xml_path, all_vehicle_xml_path, electric_vehicles_xml_path, tmp_path
+):
     population = read_matsim(
         plans_path=ev_population_xml_path,
         all_vehicles_path=all_vehicle_xml_path,
         electric_vehicles_path=electric_vehicles_xml_path,
     )
-    population.vehicles_manager.veh_types["defaultElectricVehicleType"].passengerCarEquivalents = 1.2
+    population.vehicles_manager.veh_types[
+        "defaultElectricVehicleType"
+    ].passengerCarEquivalents = 1.2
     plans_path = tmp_path / "plans.xml"
     vehs_path = tmp_path / "vehs.xml"
     evs_path = tmp_path / "evs.xml"
     write_matsim(population, plans_path=plans_path, vehs_path=vehs_path, evs_path=evs_path)
     duplicate = read_matsim(
-        plans_path=plans_path,
-        all_vehicles_path=vehs_path,
-        electric_vehicles_path=evs_path,
-    )
-    assert duplicate.vehicles_manager.veh_types["defaultElectricVehicleType"].passengerCarEquivalents == 1.2
-
-
-def test_read_edit_veh_write(ev_population_xml_path, all_vehicle_xml_path, electric_vehicles_xml_path, tmp_path):
+        plans_path=plans_path, all_vehicles_path=vehs_path, electric_vehicles_path=evs_path
+    )
+    assert (
+        duplicate.vehicles_manager.veh_types["defaultElectricVehicleType"].passengerCarEquivalents
+        == 1.2
+    )
+
+
+def test_read_edit_veh_write(
+    ev_population_xml_path, all_vehicle_xml_path, electric_vehicles_xml_path, tmp_path
+):
     population = read_matsim(
         plans_path=ev_population_xml_path,
         all_vehicles_path=all_vehicle_xml_path,
         electric_vehicles_path=electric_vehicles_xml_path,
     )
-    population["Stevie"]["Stevie"].vehicles["car"] = ElectricVehicle("Stevie", "defaultElectricVehicleType")
+    population["Stevie"]["Stevie"].vehicles["car"] = ElectricVehicle(
+        "Stevie", "defaultElectricVehicleType"
+    )
     population["Eddy"]["Eddy"].vehicles["car"] = Vehicle("Eddy", "defaultVehicleType")
 
     plans_path = tmp_path / "plans.xml"
@@ -776,53 +419,9 @@
     evs_path = tmp_path / "evs.xml"
     write_matsim(population, plans_path=plans_path, vehs_path=vehs_path, evs_path=evs_path)
     duplicate = read_matsim(
-        plans_path=plans_path,
-        all_vehicles_path=vehs_path,
-        electric_vehicles_path=evs_path,
-    )
-    assert duplicate["Stevie"]["Stevie"].vehicles["car"] == ElectricVehicle("Stevie", "defaultElectricVehicleType")
-    assert duplicate["Eddy"]["Eddy"].vehicles["car"] == Vehicle("Eddy", "defaultVehicleType")
-=======
-def test_reading_electric_vehicles_with_all_vehicles_results_in_vehicles_being_updated_to_electric_vehicle_class(
-    electric_vehicles_xml_path,
-    expected_all_vehicle_xml_output,
-    expected_electric_vehicle_xml_output,
-):
-    vehicles = read_electric_vehicles_file(
-        electric_vehicles_xml_path, expected_all_vehicle_xml_output
-    )
-    assert vehicles == expected_electric_vehicle_xml_output
-
-
-def test_reading_electric_vehicles_only_results_in_defaulted_vehicle_type(
-    electric_vehicles_xml_path,
-):
-    vehicles = read_electric_vehicles_file(electric_vehicles_xml_path)
-    assert vehicles == {"Eddy": ElectricVehicle(id="Eddy")}
-
-
-def test_reading_population_with_both_vehicle_files_assigns_all_vehicles_correctly(
-    ev_population_xml_path,
-    all_vehicle_xml_path,
-    electric_vehicles_xml_path,
-    expected_electric_vehicle_xml_output,
-):
-    pop = read_matsim(
-        plans_path=ev_population_xml_path,
-        all_vehicles_path=all_vehicle_xml_path,
-        electric_vehicles_path=electric_vehicles_xml_path,
-        version=12,
-    )
-    for person in ["Eddy", "Stevie", "Vladya"]:
-        pop.get(person).people[person].vehicle = expected_electric_vehicle_xml_output[person]
-
-
-def test_reading_population_with_all_vehicle_file_defaults_to_vehicle_class(
-    ev_population_xml_path, all_vehicle_xml_path, expected_all_vehicle_xml_output
-):
-    pop = read_matsim(
-        plans_path=ev_population_xml_path, all_vehicles_path=all_vehicle_xml_path, version=12
-    )
-    for person in ["Eddy", "Stevie", "Vladya"]:
-        pop.get(person).people[person].vehicle = expected_all_vehicle_xml_output[person]
->>>>>>> bc4a5b83
+        plans_path=plans_path, all_vehicles_path=vehs_path, electric_vehicles_path=evs_path
+    )
+    assert duplicate["Stevie"]["Stevie"].vehicles["car"] == ElectricVehicle(
+        "Stevie", "defaultElectricVehicleType"
+    )
+    assert duplicate["Eddy"]["Eddy"].vehicles["car"] == Vehicle("Eddy", "defaultVehicleType")