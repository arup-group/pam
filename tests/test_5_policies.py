from pam.core import Population, Household, Person
from pam.activity import Plan, Activity, Leg
from pam.utils import minutes_to_datetime as mtdt
from pam.variables import END_OF_DAY
from pam import modify
from tests.fixtures import *
import pytest
import random
from datetime import datetime


<<<<<<< HEAD
def instantiate_household_with(persons: list):
    household = Household(1)
    for person in persons:
        household.add(person)
    return household


def assert_correct_activities(person, ordered_activities_list):
    assert len(person.plan) % 2 == 1
    for i in range(0, len(person.plan), 2):
        assert isinstance(person.plan.day[i], Activity)
    assert [a.act for a in person.plan.activities] == ordered_activities_list
    assert person.plan[0].start_time == mtdt(0)
    assert person.plan[len(person.plan)-1].end_time == END_OF_DAY


def assert_correct_activities_locations(person, ordered_activities_locations_list):
    assert len(person.plan) % 2 == 1
    for i in range(0, len(person.plan), 2):
        assert isinstance(person.plan.day[i], Activity)
    assert [a.location.loc for a in person.plan.activities] == ordered_activities_locations_list
    assert person.plan[0].start_time == mtdt(0)
    assert person.plan[len(person.plan)-1].end_time == END_OF_DAY


=======
>>>>>>> ac220b04
def test_Policy_throws_exception_when_used():
    policy = modify.Policy()
    with pytest.raises(NotImplementedError) as e:
        policy.apply_to(Bobby)
    assert '<class \'type\'> is a base class' in str(e.value)


@pytest.fixture
def person_home_education_home():

    person = Person(1)
    person.add(
        Activity(
            seq=1,
            act='home',
            area='a',
            start_time=mtdt(0),
            end_time=mtdt(60)
        )
    )
    person.add(
        Leg(
            seq=1,
            mode='car',
            start_area='a',
            end_area='b',
            start_time=mtdt(60),
            end_time=mtdt(90)
        )
    )
    person.add(
        Activity(
            seq=2,
            act='education',
            area='b',
            start_time=mtdt(90),
            end_time=mtdt(120)
        )
    )
    person.add(
        Leg(
            seq=2,
            mode='car',
            start_area='b',
            end_area='a',
            start_time=mtdt(120),
            end_time=mtdt(180)
        )
    )
    person.add(
        Activity(
            seq=3,
            act='home',
            area='a',
            start_time=mtdt(180),
            end_time=END_OF_DAY
        )
    )

    return person


@pytest.fixture
def home_education_home_education_home():

    person = Person(1)
    person.add(Activity(1, 'home', 'a'))
    person.add(Leg(1, 'car', 'a', 'b'))
    person.add(Activity(2, 'education', 'b'))
    person.add(Leg(2, 'car', 'b', 'a'))
    person.add(Activity(3, 'home', 'a'))
    person.add(Leg(1, 'car', 'a', 'b'))
    person.add(Activity(2, 'education', 'b'))
    person.add(Leg(2, 'car', 'b', 'a'))
    person.add(Activity(3, 'home', 'a'))

    return person


@pytest.fixture
def home_education_home_work_home():

    person = Person(1)
    person.add(Activity(1, 'home', 'a'))
    person.add(Leg(1, 'car', 'a', 'b'))
    person.add(Activity(2, 'education', 'b'))
    person.add(Leg(2, 'car', 'b', 'a'))
    person.add(Activity(3, 'home', 'a'))
    person.add(Leg(1, 'car', 'a', 'b'))
    person.add(Activity(2, 'work', 'd'))
    person.add(Leg(2, 'car', 'b', 'a'))
    person.add(Activity(3, 'home', 'a'))

    return person


@pytest.fixture
def home_education_shop_home():

    person = Person(1)
    person.add(Activity(1, 'home', 'a'))
    person.add(Leg(1, 'car', 'a', 'b'))
    person.add(Activity(2, 'education', 'b'))
    person.add(Leg(2, 'car', 'b', 'b'))
    person.add(Activity(2, 'shop', 'b'))
    person.add(Leg(2, 'car', 'b', 'a'))
    person.add(Activity(3, 'home', 'a'))

    return person


@pytest.fixture
def home_education_home_university_student():

    person = Person(1, attributes={'age': 18, 'job': 'education'})
    person.add(Activity(1, 'home', 'a', start_time=mtdt(0), end_time=mtdt(60)))
    person.add(Leg(1, 'bike', 'a', 'b', start_time=mtdt(60), end_time=mtdt(2*60)))
    person.add(Activity(2, 'education', 'b', start_time=mtdt(2*60), end_time=mtdt(3*60)))
    person.add(Leg(2, 'bike', 'b', 'a', start_time=mtdt(3*60), end_time=mtdt(4*60)))
    person.add(Activity(3, 'home', 'a', start_time=mtdt(4*60), end_time=END_OF_DAY))

    return person


@pytest.fixture
def home_education_shop_education_home():

    person = Person(1)
    person.add(Activity(1, 'home', 'a', start_time=mtdt(0), end_time=mtdt(60)))
    person.add(Leg(1, 'car', 'a', 'b', start_time=mtdt(60), end_time=mtdt(70)))
    person.add(Activity(2, 'education', 'b', start_time=mtdt(70), end_time=mtdt(100)))
    person.add(Leg(2, 'bike', 'b', 'c', start_time=mtdt(100), end_time=mtdt(120)))
    person.add(Activity(3, 'shop', 'c', start_time=mtdt(120), end_time=mtdt(180)))
    person.add(Leg(3, 'bike', 'c', 'b', start_time=mtdt(180), end_time=mtdt(200)))
    person.add(Activity(4, 'education', 'b', start_time=mtdt(200), end_time=mtdt(300)))
    person.add(Leg(4, 'car', 'b', 'a', start_time=mtdt(300), end_time=mtdt(310)))
    person.add(Activity(5, 'home', 'a', start_time=mtdt(310), end_time=END_OF_DAY))

    return person


def test_home_education_home_removal_of_education_act(person_home_education_home):
    household = instantiate_household_with([person_home_education_home])
    assert_correct_activities(person=household.people['1'], ordered_activities_list=['home', 'education', 'home'])

    policy = modify.ActivityPolicy(modify.RemoveActivity(activities=['education']), 1)
    policy.apply_to(household)
    assert_correct_activities(person=household.people['1'], ordered_activities_list=['home'])


def test_home_education_home_education_home_removal_of_education_act():
    person = Person(1)
    person.add(Activity(seq=1, act='home', area='a', start_time=mtdt(0), end_time=mtdt(60)))
    person.add(Leg(seq=1, mode='car', start_area='a', end_area='b', start_time=mtdt(60), end_time=mtdt(90)))
    person.add(Activity(seq=2, act='education', area='b', start_time=mtdt(90), end_time=mtdt(120)))
    person.add(Leg(seq=2, mode='car', start_area='b', end_area='a', start_time=mtdt(120), end_time=mtdt(180)))
    person.add(Activity(seq=3, act='home', area='a', start_time=mtdt(180), end_time=mtdt(300)))
    person.add(Leg(seq=3, mode='car', start_area='a', end_area='b', start_time=mtdt(300), end_time=mtdt(390)))
    person.add(Activity(seq=2, act='education', area='b', start_time=mtdt(390), end_time=mtdt(520)))
    person.add(Leg(seq=2, mode='car', start_area='b', end_area='a', start_time=mtdt(520), end_time=mtdt(580)))
    person.add(Activity(seq=3, act='home', area='a', start_time=mtdt(680), end_time=END_OF_DAY))
    household = instantiate_household_with([person])
    assert_correct_activities(person=household.people['1'],
                              ordered_activities_list=['home', 'education', 'home', 'education', 'home'])

    policy = modify.ActivityPolicy(modify.RemoveActivity(activities=['education']), 1)
    policy.apply_to(household)
    assert_correct_activities(person=household.people['1'], ordered_activities_list=['home'])


def test_home_work_home_education_home_removal_of_education_act():
    person = Person(1)
    person.add(
        Activity(
            seq=1,
            act='home',
            area='a',
            start_time=mtdt(0),
            end_time=mtdt(60)
        )
    )
    person.add(
        Leg(
            seq=1,
            mode='car',
            start_area='a',
            end_area='b',
            start_time=mtdt(60),
            end_time=mtdt(90)
        )
    )
    person.add(
        Activity(
            seq=2,
            act='work',
            area='b',
            start_time=mtdt(90),
            end_time=mtdt(120)
        )
    )
    person.add(
        Leg(
            seq=2,
            mode='car',
            start_area='b',
            end_area='a',
            start_time=mtdt(120),
            end_time=mtdt(180)
        )
    )
    person.add(
        Activity(
            seq=3,
            act='home',
            area='a',
            start_time=mtdt(180),
            end_time=mtdt(300)
        )
    )
    person.add(
        Leg(
            seq=3,
            mode='car',
            start_area='a',
            end_area='b',
            start_time=mtdt(300),
            end_time=mtdt(390)
        )
    )
    person.add(
        Activity(
            seq=2,
            act='education',
            area='b',
            start_time=mtdt(390),
            end_time=mtdt(520)
        )
    )
    person.add(
        Leg(
            seq=2,
            mode='car',
            start_area='b',
            end_area='a',
            start_time=mtdt(520),
            end_time=mtdt(580)
        )
    )
    person.add(
        Activity(
            seq=3,
            act='home',
            area='a',
            start_time=mtdt(680),
            end_time=END_OF_DAY
        )
    )
    household = instantiate_household_with([person])
    assert_correct_activities(person=household.people['1'], ordered_activities_list=['home', 'work', 'home', 'education', 'home'])

    policy = modify.ActivityPolicy(modify.RemoveActivity(activities=['education']), 1)
    policy.apply_to(household)
    assert_correct_activities(person=household.people['1'], ordered_activities_list=['home', 'work', 'home'])


def test_attribute_based_remove_activity_policy_removes_all_matching_activities_from_strictly_relevant_people(
        home_education_home_university_student):
    household = instantiate_household_with([home_education_home_university_student])

    def age_condition_over_17(attribute_value):
        return attribute_value > 17

    def job_condition_education(attribute_value):
        return attribute_value == 'education'

    assert_correct_activities(person=household.people['1'], ordered_activities_list=['home', 'education', 'home'])
    assert age_condition_over_17(household.people['1'].attributes['age'])
    assert job_condition_education(household.people['1'].attributes['job'])

    policy_remove_higher_education = modify.ActivityPolicy(
        modify.RemoveActivity(['education']),
        modify.ActivityProbability(['education'], 1),
        modify.PersonAttributeFilter(conditions={'age': age_condition_over_17, 'job': job_condition_education}, how='all')
    )

    policy_remove_higher_education.apply_to(household)
    assert_correct_activities(person=household.people['1'], ordered_activities_list=['home'])


def test_attribute_based_remove_activity_policy_does_not_remove_matching_activities_from_strictly_irrelevant_people(
        home_education_home_university_student):
    household = instantiate_household_with([home_education_home_university_student])

    def age_condition_over_17(attribute_value):
        return attribute_value > 17

    def job_condition_wasevrrr(attribute_value):
        return attribute_value == 'wasevrrr'

    assert_correct_activities(person=household.people['1'], ordered_activities_list=['home', 'education', 'home'])
    assert age_condition_over_17(household.people['1'].attributes['age'])
    assert not job_condition_wasevrrr(household.people['1'].attributes['job'])

    policy_remove_higher_education = modify.ActivityPolicy(
        modify.RemoveActivity(['education']),
        modify.ActivityProbability(['education'], 1),
        modify.PersonAttributeFilter(conditions={'age': age_condition_over_17, 'job': job_condition_wasevrrr},
                                     how='all')
    )

    policy_remove_higher_education.apply_to(household)

    assert_correct_activities(person=household.people['1'], ordered_activities_list=['home', 'education', 'home'])


def test_attribute_based_remove_activity_policy_removes_all_matching_activities_from_non_strictly_relevant_people(
        home_education_home_university_student):
    household = instantiate_household_with([home_education_home_university_student])

    def age_condition_over_17(attribute_value):
        return attribute_value > 17

    def job_condition_wasevrrr(attribute_value):
        return attribute_value == 'wasevrrr'

    assert_correct_activities(person=household.people['1'], ordered_activities_list=['home', 'education', 'home'])
    assert age_condition_over_17(household.people['1'].attributes['age'])
    assert not job_condition_wasevrrr(household.people['1'].attributes['job'])

    policy_remove_higher_education = modify.ActivityPolicy(
        modify.RemoveActivity(['education']),
        modify.ActivityProbability(['education'], 1),
        modify.PersonAttributeFilter(conditions={'age': age_condition_over_17, 'job': job_condition_wasevrrr},
                                     how='any')
    )

    policy_remove_higher_education.apply_to(household)

    assert_correct_activities(person=household.people['1'], ordered_activities_list=['home'])


def test_attribute_based_remove_activity_policy_does_not_remove_matching_activities_from_non_strictly_irrelevant_people(
        home_education_home_university_student):
    household = instantiate_household_with([home_education_home_university_student])

    def age_condition_under_0(attribute_value):
        return attribute_value < 0

    def job_condition_wasevrrr(attribute_value):
        return attribute_value == 'wasevrrr'

    assert_correct_activities(person=household.people['1'], ordered_activities_list=['home', 'education', 'home'])
    assert not age_condition_under_0(household.people['1'].attributes['age'])
    assert not job_condition_wasevrrr(household.people['1'].attributes['job'])

    policy_remove_higher_education = modify.ActivityPolicy(
        modify.RemoveActivity(['education']),
        modify.ActivityProbability(['education'], 1),
        modify.PersonAttributeFilter(conditions={'age': age_condition_under_0, 'job': job_condition_wasevrrr},
                                     how='any')
    )

    policy_remove_higher_education.apply_to(household)

    assert_correct_activities(person=household.people['1'], ordered_activities_list=['home', 'education', 'home'])


def test_remove_activity_policy_only_removes_individual_activities(mocker, home_education_shop_education_home):
    person = home_education_shop_education_home
    assert_correct_activities(person=person, ordered_activities_list=['home', 'education', 'shop', 'education', 'home'])
    act_to_remove = list(person.activities)[3]

    policy_remove_education = modify.RemoveActivity(['education'])
    policy_remove_education.remove_individual_activities(person, [act_to_remove])

    assert_correct_activities(person=person, ordered_activities_list=['home', 'education', 'shop', 'home'])


def test_evaluate_activity_policy_selects_steve_for_individual_activity_removal(mocker, SmithHousehold):
    mocker.patch.object(random, 'random', side_effect=[1] + [0] + [1] * 18)
    household = SmithHousehold
    steve = household.people['1']
    hilda = household.people['2']
    timmy = household.people['3']
    bobby = household.people['4']

    assert_correct_activities(person=steve, ordered_activities_list=['home', 'work', 'leisure', 'work', 'home'])
    assert_correct_activities(person=hilda, ordered_activities_list=['home', 'escort', 'shop', 'leisure', 'escort', 'home'])
    assert_correct_activities(person=timmy, ordered_activities_list=['home', 'education', 'shop', 'education', 'leisure', 'home'])
    assert_correct_activities(person=bobby, ordered_activities_list=['home', 'education', 'home'])

    # i.e. First of Steve's work activities is affected and only that activity is affected
    policy = modify.ActivityPolicy(
        modify.RemoveActivity(['education', 'escort', 'leisure', 'shop', 'work']),
        modify.ActivityProbability(['education', 'escort', 'leisure', 'shop', 'work'], 0.5)
    )
    policy.apply_to(household)

    assert_correct_activities(person=steve, ordered_activities_list=['home', 'leisure', 'work', 'home'])
    assert_correct_activities(person=hilda, ordered_activities_list=['home', 'escort', 'shop', 'leisure', 'escort', 'home'])
    assert_correct_activities(person=timmy, ordered_activities_list=['home', 'education', 'shop', 'education', 'leisure', 'home'])
    assert_correct_activities(person=bobby, ordered_activities_list=['home', 'education', 'home'])


def test_household_policy_with_household_based_probability(SmithHousehold, mocker):
    mocker.patch.object(modify.RemoveActivity, 'remove_household_activities')
    mocker.patch.object(random, 'random', side_effect=[0])
    household = SmithHousehold
    # i.e. household is affected and affects activities on household level
    policy = modify.HouseholdPolicy(
        modify.RemoveActivity(['education', 'escort', 'leisure', 'shop', 'work']),
        modify.HouseholdProbability(0.5))
    policy.apply_to(household)

    modify.RemoveActivity.remove_household_activities.assert_called_once_with(household)


def test_household_policy_with_household_based_probability_with_a_satisfied_person_attribute(SmithHousehold, mocker):
    mocker.patch.object(modify.RemoveActivity, 'remove_household_activities')
    mocker.patch.object(random, 'random', side_effect=[0])
    household = SmithHousehold
    # i.e. household is affected and affects activities on household level
    def discrete_sampler(obj, mapping, distribution):
        p = distribution
        for key in mapping:
            value = obj.attributes.get(key)
            if value is None:
                raise KeyError(f"Cannot find mapping: {key} in sampling features: {obj.attributes}")
            p = p.get(value)
            if p is None:
                raise KeyError(f"Cannot find feature for {key}: {value} in distribution: {p}")
        return p
    age_mapping = ['age']
    below_10 = [i for i in range(11)]
    above_10 = [i for i in range(11, 101)]
    age_distribution = {**dict(zip(below_10, [1]*len(below_10))), **dict(zip(above_10, [0]*len(above_10)))}

    people_satisfying_age_condition_under_10 = 0
    for pid, person in household.people.items():
        people_satisfying_age_condition_under_10 += discrete_sampler(person, age_mapping, age_distribution)
    assert people_satisfying_age_condition_under_10 == 1

    policy = modify.HouseholdPolicy(
        modify.RemoveActivity(['education', 'escort', 'leisure', 'shop', 'work']),
        [modify.HouseholdProbability(0.5),
         modify.PersonProbability(discrete_sampler, {'mapping': age_mapping, 'distribution': age_distribution})]
    )
    policy.apply_to(household)

    modify.RemoveActivity.remove_household_activities.assert_called_once_with(household)


def test_household_policy_with_person_based_probability(SmithHousehold, mocker):
    mocker.patch.object(modify.RemoveActivity, 'remove_household_activities')
    mocker.patch.object(random, 'random', side_effect=[0.06249])
    household = SmithHousehold
    # i.e. Bobby is affected and affects activities on household level
    policy = modify.HouseholdPolicy(
        modify.RemoveActivity(['education', 'escort', 'leisure', 'shop', 'work']),
        modify.PersonProbability(0.5))
    policy.apply_to(household)

    modify.RemoveActivity.remove_household_activities.assert_called_once_with(household)


def test_household_policy_with_person_based_probability_with_a_satisfied_person_attribute(SmithHousehold, mocker):
    mocker.patch.object(modify.RemoveActivity, 'remove_household_activities')
    mocker.patch.object(random, 'random', side_effect=[0])
    household = SmithHousehold
    # i.e. Bobby is affected and affects activities on household level
    def discrete_sampler(obj, mapping, distribution):
        p = distribution
        for key in mapping:
            value = obj.attributes.get(key)
            if value is None:
                raise KeyError(f"Cannot find mapping: {key} in sampling features: {obj.attributes}")
            p = p.get(value)
            if p is None:
                raise KeyError(f"Cannot find feature for {key}: {value} in distribution: {p}")
        return p
    age_mapping = ['age']
    below_10 = [i for i in range(11)]
    above_10 = [i for i in range(11, 101)]
    age_distribution = {**dict(zip(below_10, [1]*len(below_10))), **dict(zip(above_10, [0]*len(above_10)))}

    people_satisfying_age_condition_under_10 = 0
    for pid, person in household.people.items():
        people_satisfying_age_condition_under_10 += discrete_sampler(person, age_mapping, age_distribution)
    assert people_satisfying_age_condition_under_10 == 1

    policy = modify.HouseholdPolicy(
        modify.RemoveActivity(['education', 'escort', 'leisure', 'shop', 'work']),
        modify.PersonProbability(discrete_sampler, {'mapping': age_mapping, 'distribution': age_distribution})
    )
    policy.apply_to(household)

    modify.RemoveActivity.remove_household_activities.assert_called_once_with(household)


def test_household_policy_with_activity_based_probability(SmithHousehold, mocker):
    mocker.patch.object(modify.RemoveActivity, 'remove_household_activities')
    mocker.patch.object(random, 'random', side_effect=[0.000244140624])
    household = SmithHousehold
    # i.e. Bobby's education activity is affected and affects activities on household level
    policy = modify.HouseholdPolicy(
        modify.RemoveActivity(['education', 'escort', 'leisure', 'shop', 'work']),
        modify.ActivityProbability(['education', 'escort', 'leisure', 'shop', 'work'], 0.5))
    policy.apply_to(household)

    modify.RemoveActivity.remove_household_activities.assert_called_once_with(household)


def test_household_policy_with_activity_based_probability_with_a_satisfied_person_attribute(SmithHousehold, mocker):
    mocker.patch.object(modify.RemoveActivity, 'remove_household_activities')
    mocker.patch.object(random, 'random', side_effect=[0])
    household = SmithHousehold
    # i.e. Bobby's education activity is affected and affects activities on household level
    def discrete_sampler(obj, mapping, distribution):
        p = distribution
        for key in mapping:
            value = obj.attributes.get(key)
            if value is None:
                raise KeyError(f"Cannot find mapping: {key} in sampling features: {obj.attributes}")
            p = p.get(value)
            if p is None:
                raise KeyError(f"Cannot find feature for {key}: {value} in distribution: {p}")
        return p
    age_mapping = ['age']
    below_10 = [i for i in range(11)]
    above_10 = [i for i in range(11, 101)]
    age_distribution = {**dict(zip(below_10, [1]*len(below_10))), **dict(zip(above_10, [0]*len(above_10)))}

    people_satisfying_age_condition_under_10 = 0
    for pid, person in household.people.items():
        people_satisfying_age_condition_under_10 += discrete_sampler(person, age_mapping, age_distribution)
    assert people_satisfying_age_condition_under_10 == 1

    policy = modify.HouseholdPolicy(
        modify.RemoveActivity(['education', 'escort', 'leisure', 'shop', 'work']),
        [modify.ActivityProbability(['education', 'escort', 'leisure', 'shop', 'work'], 0.5),
         modify.PersonProbability(discrete_sampler, {'mapping': age_mapping, 'distribution': age_distribution})]
    )
    policy.apply_to(household)

    modify.RemoveActivity.remove_household_activities.assert_called_once_with(household)


def test_person_policy_with_person_based_probability(mocker, SmithHousehold):
    mocker.patch.object(modify.RemoveActivity, 'remove_person_activities')
    mocker.patch.object(random, 'random', side_effect=[1, 1, 1, 0])
    household = SmithHousehold
    # i.e. Bobby is affected and his activities are the only one affected in household
    policy = modify.PersonPolicy(
        modify.RemoveActivity(['education', 'escort', 'leisure', 'shop', 'work']),
        modify.PersonProbability(0.5))
    bobby = household.people['4']
    policy.apply_to(household)

    modify.RemoveActivity.remove_person_activities.assert_called_once_with(bobby)


def test_person_policy_with_person_based_probability_with_a_satisfied_person_attribute(mocker, SmithHousehold):
    mocker.patch.object(modify.RemoveActivity, 'remove_person_activities')
    mocker.patch.object(random, 'random', side_effect=[1, 1, 1, 0])
    household = SmithHousehold
    # i.e. Bobby is affected and his activities are the only one affected in household
    def discrete_sampler(obj, mapping, distribution):
        p = distribution
        for key in mapping:
            value = obj.attributes.get(key)
            if value is None:
                raise KeyError(f"Cannot find mapping: {key} in sampling features: {obj.attributes}")
            p = p.get(value)
            if p is None:
                raise KeyError(f"Cannot find feature for {key}: {value} in distribution: {p}")
        return p
    age_mapping = ['age']
    below_10 = [i for i in range(11)]
    above_10 = [i for i in range(11, 101)]
    age_distribution = {**dict(zip(below_10, [1]*len(below_10))), **dict(zip(above_10, [0]*len(above_10)))}

    people_satisfying_age_condition_under_10 = 0
    for pid, person in household.people.items():
        people_satisfying_age_condition_under_10 += discrete_sampler(person, age_mapping, age_distribution)
    assert people_satisfying_age_condition_under_10 == 1

    policy = modify.PersonPolicy(
        modify.RemoveActivity(['education', 'escort', 'leisure', 'shop', 'work']),
        modify.PersonProbability(discrete_sampler, {'mapping': age_mapping, 'distribution': age_distribution}))
    bobby = household.people['4']
    policy.apply_to(household)

    modify.RemoveActivity.remove_person_activities.assert_called_once_with(bobby)


def test_person_policy_with_activity_based_probability(SmithHousehold, mocker):
    mocker.patch.object(modify.RemoveActivity, 'remove_person_activities')
    mocker.patch.object(random, 'random', side_effect=[0] + [1] * 11)
    household = SmithHousehold
    # i.e. First of Steve's work activities is affected and affects all listed activities for just Steve
    policy = modify.PersonPolicy(
        modify.RemoveActivity(['education', 'escort', 'leisure', 'shop', 'work']),
        modify.ActivityProbability(['education', 'escort', 'leisure', 'shop', 'work'], 0.5)
    )
    policy.apply_to(household)
    steve = household.people['1']

    modify.RemoveActivity.remove_person_activities.assert_called_once_with(steve)


def test_person_policy_with_activity_based_probability_with_a_satisfied_person_attribute(SmithHousehold, mocker):
    mocker.patch.object(modify.RemoveActivity, 'remove_person_activities')
    mocker.patch.object(random, 'random', side_effect=[0] + [1] * 11)
    household = SmithHousehold
    # i.e. First of Steve's work activities is affected and affects all listed activities for just Steve
    def discrete_sampler(obj, mapping, distribution):
        p = distribution
        for key in mapping:
            value = obj.attributes.get(key)
            if value is None:
                raise KeyError(f"Cannot find mapping: {key} in sampling features: {obj.attributes}")
            p = p.get(value)
            if p is None:
                raise KeyError(f"Cannot find feature for {key}: {value} in distribution: {p}")
        return p
    age_mapping = ['age']
    below_20 = [i for i in range(21)]
    above_20 = [i for i in range(21, 101)]
    age_distribution = {**dict(zip(below_20, [0]*len(below_20))), **dict(zip(above_20, [1]*len(above_20)))}

    people_satisfying_age_condition_over_20 = 0
    for pid, person in household.people.items():
        people_satisfying_age_condition_over_20 += discrete_sampler(person, age_mapping, age_distribution)
    assert people_satisfying_age_condition_over_20 == 2

    policy = modify.PersonPolicy(
        modify.RemoveActivity(['education', 'escort', 'leisure', 'shop', 'work']),
        [modify.ActivityProbability(['education', 'escort', 'leisure', 'shop', 'work'], 0.5),
         modify.PersonProbability(discrete_sampler, {'mapping': age_mapping, 'distribution': age_distribution})]
    )
    policy.apply_to(household)
    steve = household.people['1']

    modify.RemoveActivity.remove_person_activities.assert_called_once_with(steve)


##### MoveActivityToHomeLocation


def test_MoveActivityToHomeLocation_moves_shop_to_home_location():
    Hilda = Person(1, attributes={'age': 45, 'job': 'influencer', 'gender': 'female'})
    Hilda.add(Activity(1, 'home', 'a', start_time=mtdt(0), end_time=mtdt(8 * 60)))
    Hilda.add(Leg(1, 'car', 'a', 'b', start_time=mtdt(8 * 60), end_time=mtdt(8 * 60 + 30)))
    Hilda.add(Activity(2, 'shop', 'b', start_time=mtdt(8 * 60 + 30), end_time=mtdt(16 * 60 + 30)))
    Hilda.add(Leg(1, 'car', 'b', 'a', start_time=mtdt(16 * 60 + 30), end_time=mtdt(17 * 60)))
    Hilda.add(Activity(5, 'home', 'a', start_time=mtdt(17 * 60), end_time=END_OF_DAY))
    hhld = instantiate_household_with([Hilda])

    policy = modify.PersonPolicy(
        modify.MoveActivityTourToHomeLocation(['shop']),
        modify.PersonProbability(1)
    )
    policy.apply_to(hhld)

    assert Hilda.plan[2].location == Hilda.home


def test_MoveActivityToHomeLocation_updates_Legs_after_moving_shopping_trip():
    Hilda = Person(1, attributes={'age': 45, 'job': 'influencer', 'gender': 'female'})
    Hilda.add(Activity(1, 'home', 'a', start_time=mtdt(0), end_time=mtdt(8 * 60)))
    Hilda.add(Leg(1, 'car', 'a', 'b', start_time=mtdt(8 * 60), end_time=mtdt(8 * 60 + 30)))
    Hilda.add(Activity(2, 'shop', 'b', start_time=mtdt(8 * 60 + 30), end_time=mtdt(16 * 60 + 30)))
    Hilda.add(Leg(1, 'car', 'b', 'a', start_time=mtdt(16 * 60 + 30), end_time=mtdt(17 * 60)))
    Hilda.add(Activity(5, 'home', 'a', start_time=mtdt(17 * 60), end_time=END_OF_DAY))
    hhld = instantiate_household_with([Hilda])

    policy = modify.PersonPolicy(
        modify.MoveActivityTourToHomeLocation(['shop']),
        modify.PersonProbability(1)
    )
    policy.apply_to(hhld)

    assert Hilda.plan.validate_locations()


@pytest.mark.xfail() # to follow mode shift implementation
def test_MoveActivityToHomeLocation_performs_mode_shift_after_moving_shopping_trip():
    Hilda = Person(1, attributes={'age': 45, 'job': 'influencer', 'gender': 'female'})
    Hilda.add(Activity(1, 'home', 'a', start_time=mtdt(0), end_time=mtdt(8 * 60)))
    Hilda.add(Leg(1, 'pt', 'a', 'b', start_time=mtdt(8 * 60), end_time=mtdt(8 * 60 + 30)))
    Hilda.add(Activity(2, 'shop', 'b', start_time=mtdt(8 * 60 + 30), end_time=mtdt(16 * 60 + 30)))
    Hilda.add(Leg(1, 'pt', 'b', 'a', start_time=mtdt(16 * 60 + 30), end_time=mtdt(17 * 60)))
    Hilda.add(Activity(5, 'home', 'a', start_time=mtdt(17 * 60), end_time=END_OF_DAY))
    hhld = instantiate_household_with([Hilda])

    policy = modify.PersonPolicy(
        modify.MoveActivityTourToHomeLocation(['shop']),
        modify.PersonProbability(1)
    )
    policy.apply_to(hhld)
    assert Hilda.plan[1].mode != 'pt'
    assert Hilda.plan[3].mode != 'pt'


@pytest.mark.xfail() # to follow mode shift implementation
def test_MoveActivityToHomeLocation_performs_mode_shift_to_car_due_to_driving_licence():
    Hilda = Person(1, attributes={'age': 45, 'job': 'influencer', 'gender': 'female', 'driving_licence': True})
    Hilda.add(Activity(1, 'home', 'a', start_time=mtdt(0), end_time=mtdt(8 * 60)))
    Hilda.add(Leg(1, 'pt', 'a', 'b', start_time=mtdt(8 * 60), end_time=mtdt(8 * 60 + 30)))
    Hilda.add(Activity(2, 'shop', 'b', start_time=mtdt(8 * 60 + 30), end_time=mtdt(16 * 60 + 30)))
    Hilda.add(Leg(1, 'pt', 'b', 'a', start_time=mtdt(16 * 60 + 30), end_time=mtdt(17 * 60)))
    Hilda.add(Activity(5, 'home', 'a', start_time=mtdt(17 * 60), end_time=END_OF_DAY))
    hhld = instantiate_household_with([Hilda])

    policy = modify.PersonPolicy(
        modify.MoveActivityTourToHomeLocation(['shop']),
        modify.PersonProbability(1)
    )
    policy.apply_to(hhld)

    assert Hilda.plan[1].mode == 'car'
    assert Hilda.plan[3].mode == 'car'


@pytest.mark.xfail() # to follow mode shift implementation
def test_MoveActivityToHomeLocation_performs_mode_shift_to_walk_due_to_lack_of_driving_licence():
    Hilda = Person(1, attributes={'age': 45, 'job': 'influencer', 'gender': 'female', 'driving_licence': False})
    Hilda.add(Activity(1, 'home', 'a', start_time=mtdt(0), end_time=mtdt(8 * 60)))
    Hilda.add(Leg(1, 'pt', 'a', 'b', start_time=mtdt(8 * 60), end_time=mtdt(8 * 60 + 30)))
    Hilda.add(Activity(2, 'shop', 'b', start_time=mtdt(8 * 60 + 30), end_time=mtdt(16 * 60 + 30)))
    Hilda.add(Leg(1, 'pt', 'b', 'a', start_time=mtdt(16 * 60 + 30), end_time=mtdt(17 * 60)))
    Hilda.add(Activity(5, 'home', 'a', start_time=mtdt(17 * 60), end_time=END_OF_DAY))
    hhld = instantiate_household_with([Hilda])

    policy = modify.PersonPolicy(
        modify.MoveActivityTourToHomeLocation(['shop']),
        modify.PersonProbability(1)
    )
    policy.apply_to(hhld)

    assert Hilda.plan[1].mode == 'walk'
    assert Hilda.plan[3].mode == 'walk'


def test_MoveActivityToHomeLocation_moves_shopping_tour_to_home_location(Smith_Household):
    household = Smith_Household
    Steve = household.people['1']
    Timmy = household.people['3']
    Timmy.plan[4].act = 'shop_1'
    Bobby = household.people['4']

    Hilda = Person(2, attributes={'age': 45, 'job': 'influencer', 'gender': 'female'})
    Hilda.add(Activity(1, 'home', 'a', start_time=mtdt(0), end_time=mtdt(8 * 60)))
    Hilda.add(Leg(1, 'walk', 'a', 'b', start_time=mtdt(8 * 60), end_time=mtdt(8 * 60 + 30)))
    Hilda.add(Activity(2, 'shop_1', 'b', start_time=mtdt(8 * 60 + 30), end_time=mtdt(16 * 60 + 30)))
    Hilda.add(Leg(2, 'walk', 'b', 'c', start_time=mtdt(8 * 60), end_time=mtdt(8 * 60 + 30)))
    Hilda.add(Activity(3, 'shop_2', 'c', start_time=mtdt(8 * 60 + 30), end_time=mtdt(16 * 60 + 30)))
    Hilda.add(Leg(3, 'walk', 'c', 'a', start_time=mtdt(16 * 60 + 30), end_time=mtdt(17 * 60)))
    Hilda.add(Activity(4, 'home', 'a', start_time=mtdt(17 * 60), end_time=END_OF_DAY))
    household.people['2'] = Hilda

    assert_correct_activities(person=Steve, ordered_activities_list=['home', 'work', 'leisure', 'work', 'home'])
    assert_correct_activities_locations(person=Steve, ordered_activities_locations_list=['a', 'b', 'c', 'b', 'a'])
    assert_correct_activities(person=Hilda, ordered_activities_list=['home', 'shop_1', 'shop_2', 'home'])
    assert_correct_activities_locations(person=Hilda, ordered_activities_locations_list=['a', 'b', 'c', 'a'])
    assert_correct_activities(person=Timmy, ordered_activities_list=['home', 'education', 'shop_1', 'education', 'leisure', 'home'])
    assert_correct_activities_locations(person=Timmy, ordered_activities_locations_list=['a', 'b', 'c', 'b', 'd', 'a'])
    assert_correct_activities(person=Bobby, ordered_activities_list=['home', 'education', 'home'])
    assert_correct_activities_locations(person=Bobby, ordered_activities_locations_list=['a', 'b', 'a'])

    policy = modify.PersonPolicy(
        modify.MoveActivityTourToHomeLocation(['shop_1', 'shop_2']),
        modify.PersonProbability(1)
    )
    policy.apply_to(household)

    assert_correct_activities(person=Steve, ordered_activities_list=['home', 'work', 'leisure', 'work', 'home'])
    assert_correct_activities_locations(person=Steve, ordered_activities_locations_list=['a', 'b', 'c', 'b', 'a'])
    assert_correct_activities(person=Hilda, ordered_activities_list=['home', 'shop_1', 'shop_2', 'home'])
    assert_correct_activities_locations(person=Hilda, ordered_activities_locations_list=['a', 'a', 'a', 'a'])
    assert_correct_activities(person=Timmy, ordered_activities_list=['home', 'education', 'shop_1', 'education', 'leisure', 'home'])
    assert_correct_activities_locations(person=Timmy, ordered_activities_locations_list=['a', 'b', 'c', 'b', 'd', 'a'])
    assert_correct_activities(person=Bobby, ordered_activities_list=['home', 'education', 'home'])
    assert_correct_activities_locations(person=Bobby, ordered_activities_locations_list=['a', 'b', 'a'])


def test_MoveActivityToHomeLocation_does_not_move_invalid_shopping_tour(Smith_Household):
    household = Smith_Household
    Hilda = Person(2, attributes={'age': 45, 'job': 'influencer', 'gender': 'female'})
    Hilda.add(Activity(1, 'home', 'a', start_time=mtdt(0), end_time=mtdt(8 * 60)))
    Hilda.add(Leg(1, 'walk', 'a', 'b', start_time=mtdt(8 * 60), end_time=mtdt(8 * 60 + 30)))
    Hilda.add(Activity(2, 'shop_1', 'b', start_time=mtdt(8 * 60 + 30), end_time=mtdt(10 * 60 + 30)))
    Hilda.add(Leg(2, 'walk', 'a', 'a', start_time=mtdt(10 * 60 + 30), end_time=mtdt(11 * 60)))
    Hilda.add(Activity(3, 'home', 'a', start_time=mtdt(11 * 60), end_time=mtdt(12 * 60)))
    Hilda.add(Leg(3, 'walk', 'a', 'c', start_time=mtdt(12 * 60), end_time=mtdt(12 * 60 + 30)))
    Hilda.add(Activity(4, 'shop_2', 'c', start_time=mtdt(12 * 60 + 30), end_time=mtdt(16 * 60 + 30)))
    Hilda.add(Leg(4, 'walk', 'c', 'a', start_time=mtdt(16 * 60 + 30), end_time=mtdt(17 * 60)))
    Hilda.add(Activity(5, 'home', 'a', start_time=mtdt(17 * 60), end_time=END_OF_DAY))
    household.people['2'] = Hilda

    assert_correct_activities(person=Hilda, ordered_activities_list=['home', 'shop_1', 'home', 'shop_2', 'home'])
    assert_correct_activities_locations(person=Hilda, ordered_activities_locations_list=['a', 'b', 'a', 'c', 'a'])

    policy = modify.PersonPolicy(
        modify.MoveActivityTourToHomeLocation(['shop_1', 'shop_2']),
        modify.PersonProbability(1)
    )
    policy.apply_to(household)

    assert_correct_activities(person=Hilda, ordered_activities_list=['home', 'shop_1', 'home', 'shop_2', 'home'])
    assert_correct_activities_locations(person=Hilda, ordered_activities_locations_list=['a', 'b', 'a', 'c', 'a'])


def test_MoveActivityToHomeLocation_does_moves_only_valid_shopping_tour(Smith_Household):
    household = Smith_Household
    Hilda = Person(2, attributes={'age': 45, 'job': 'influencer', 'gender': 'female'})
    Hilda.add(Activity(1, 'home', 'a', start_time=mtdt(0), end_time=mtdt(8 * 60)))
    Hilda.add(Leg(1, 'walk', 'a', 'b', start_time=mtdt(8 * 60), end_time=mtdt(8 * 60 + 30)))
    Hilda.add(Activity(2, 'shop', 'b', start_time=mtdt(8 * 60 + 30), end_time=mtdt(10 * 60 + 30)))
    Hilda.add(Leg(2, 'walk', 'a', 'a', start_time=mtdt(10 * 60 + 30), end_time=mtdt(11 * 60)))
    Hilda.add(Activity(3, 'home', 'a', start_time=mtdt(11 * 60), end_time=mtdt(12 * 60)))
    Hilda.add(Leg(3, 'walk', 'a', 'c', start_time=mtdt(12 * 60), end_time=mtdt(12 * 60 + 30)))
    Hilda.add(Activity(4, 'shop', 'c', start_time=mtdt(12 * 60 + 30), end_time=mtdt(16 * 60 + 30)))
    Hilda.add(Leg(4, 'walk', 'a', 'c', start_time=mtdt(16 * 60 + 30), end_time=mtdt(17 * 60)))
    Hilda.add(Activity(5, 'leisure', 'c', start_time=mtdt(17 * 60), end_time=mtdt(17 * 60 + 30)))
    Hilda.add(Leg(5, 'walk', 'c', 'a', start_time=mtdt(17 * 60 + 30), end_time=mtdt(18 * 60)))
    Hilda.add(Activity(6, 'home', 'a', start_time=mtdt(18 * 60), end_time=END_OF_DAY))
    household.people['2'] = Hilda

    assert_correct_activities(person=Hilda, ordered_activities_list=['home', 'shop', 'home', 'shop', 'leisure', 'home'])
    assert_correct_activities_locations(person=Hilda, ordered_activities_locations_list=['a', 'b', 'a', 'c', 'c', 'a'])

    policy = modify.PersonPolicy(
        modify.MoveActivityTourToHomeLocation(['shop']),
        modify.PersonProbability(1)
    )
    policy.apply_to(household)

    assert_correct_activities(person=Hilda, ordered_activities_list=['home', 'shop', 'home', 'shop', 'leisure', 'home'])
    assert_correct_activities_locations(person=Hilda, ordered_activities_locations_list=['a', 'a', 'a', 'c', 'c', 'a'])<|MERGE_RESOLUTION|>--- conflicted
+++ resolved
@@ -9,23 +9,6 @@
 from datetime import datetime
 
 
-<<<<<<< HEAD
-def instantiate_household_with(persons: list):
-    household = Household(1)
-    for person in persons:
-        household.add(person)
-    return household
-
-
-def assert_correct_activities(person, ordered_activities_list):
-    assert len(person.plan) % 2 == 1
-    for i in range(0, len(person.plan), 2):
-        assert isinstance(person.plan.day[i], Activity)
-    assert [a.act for a in person.plan.activities] == ordered_activities_list
-    assert person.plan[0].start_time == mtdt(0)
-    assert person.plan[len(person.plan)-1].end_time == END_OF_DAY
-
-
 def assert_correct_activities_locations(person, ordered_activities_locations_list):
     assert len(person.plan) % 2 == 1
     for i in range(0, len(person.plan), 2):
@@ -35,8 +18,6 @@
     assert person.plan[len(person.plan)-1].end_time == END_OF_DAY
 
 
-=======
->>>>>>> ac220b04
 def test_Policy_throws_exception_when_used():
     policy = modify.Policy()
     with pytest.raises(NotImplementedError) as e:
