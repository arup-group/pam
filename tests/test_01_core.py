from datetime import datetime, timedelta

import pytest

from pam import PAMSequenceValidationError, PAMTimesValidationError, PAMValidationLocationsError
from pam.activity import Activity, Leg
from pam.core import Household, Person, Population
from pam.utils import minutes_to_datetime as mtdt
from pam.utils import timedelta_to_matsim_time as tdtm
from pam.variables import END_OF_DAY

testdata = [
    (0, datetime(1900, 1, 1, 0, 0)),
    (30, datetime(1900, 1, 1, 0, 30)),
    (300, datetime(1900, 1, 1, 5, 0)),
    (330, datetime(1900, 1, 1, 5, 30)),
]


@pytest.mark.parametrize("m,expected", testdata)
def test_minutes_to_dt(m, expected):
    assert mtdt(m) == expected


testdata = [
    (timedelta(seconds=0), "00:00:00"),
    (timedelta(hours=1), "01:00:00"),
    (timedelta(hours=11, minutes=1, seconds=3), "11:01:03"),
]


@pytest.mark.parametrize("td,expected", testdata)
def test_td_to_matsim_string(td, expected):
    assert tdtm(td) == expected


def test_population_add_household():
    population = Population()
    household = Household("1")
    population.add(household)
    assert len(population.households) == 1
    assert list(population.households) == ["1"]


def test_population_add_household_error():
    population = Population()
    household = None
    with pytest.raises(UserWarning):
        population.add(household)


def test_household_add_person():
    household = Household("1")
    person = Person("1")
    person.add(Activity(1, "home", 1, start_time=0))
    household.add(person)
    assert len(household.people) == 1
    assert list(household.people) == ["1"]


def test_household_add_person_error():
    household = Household("1")
    person = None
    with pytest.raises(UserWarning):
        household.add(person)


def test_person_add_activity():
    person = Person("1")
    act = Activity(1, "home", 1)
    person.add(act)
    assert len(person.plan) == 1


def test_person_add_leg():
    person = Person("1")
    act = Activity(1, "home", 1)
    person.add(act)
    leg = Leg(1, "car", start_area=1, end_area=2)
    person.add(leg)
    assert len(person.plan) == 2


def test_person_add_activity_activity_raise_error():
    person = Person("1")
    act = Activity(1, "home", 1)
    person.add(act)
    act = Activity(2, "work", 1)
    with pytest.raises(PAMSequenceValidationError):
        person.add(act)


def test_person_add_leg_first_raise_error():
    person = Person("1")
    leg = Leg(1, "car", start_area=1, end_area=2)
    with pytest.raises(PAMSequenceValidationError):
        person.add(leg)


def test_person_add_leg_leg_raise_error():
    person = Person("1")
    act = Activity(1, "home", 1)
    person.add(act)
    leg = Leg(1, "car", start_area=1, end_area=2)
    person.add(leg)
    leg = Leg(2, "car", start_area=2, end_area=1)
    with pytest.raises(PAMSequenceValidationError):
        person.add(leg)


def test_yield_plan():
    person = Person("1")
    act = Activity(1, "home", 1)
    person.add(act)
    leg = Leg(1, "car", start_area=1, end_area=2)
    person.add(leg)
    yield_plan = [c for c in person]
    assert len(yield_plan) == 2
    assert isinstance(yield_plan[0], Activity)
    assert isinstance(yield_plan[1], Leg)


def test_person_validate_sequence():
    person = Person("1")
    person.plan.day = [
        Activity(act="home", area=1, start_time=mtdt(0), end_time=mtdt(1)),
        Leg(start_area=1, end_area=2, start_time=mtdt(1), end_time=mtdt(2)),
        Activity(act="work", area=2, start_time=mtdt(2), end_time=END_OF_DAY),
    ]
    assert person.validate_sequence()


def test_person_validate_sequence_fail1():
    person = Person("1")
<<<<<<< HEAD
    person.plan.day = [
        Activity(1, "home", 1),
        Leg(1, "car", start_area=1, end_area=2),
    ]
=======
    person.plan.day = [Activity(1, "home", 1), Leg(1, "car", start_area=1, end_area=2)]
>>>>>>> bc4a5b83
    with pytest.raises(PAMSequenceValidationError):
        assert person.validate_sequence()


def test_person_validate_sequence_fail2():
    person = Person("1")
    person.plan.day = [
        Activity(1, "home", 1),
        Leg(1, "car", start_area=1, end_area=2),
        Leg(1, "car", start_area=1, end_area=2),
        Activity(),
    ]
    with pytest.raises(PAMSequenceValidationError):
        assert person.validate_sequence()


def test_person_validate_times():
    person = Person("1")
    person.plan.day = [
        Activity(1, "home", 1, start_time=mtdt(0), end_time=mtdt(1)),
        Leg(1, "car", start_area=1, end_area=2, start_time=mtdt(1), end_time=mtdt(2)),
        Activity(1, "work", 2, start_time=mtdt(2), end_time=END_OF_DAY),
    ]
    assert person.validate_times()


def test_person_validate_times_fail():
    person = Person("1")
    person.plan.day = [
        Activity(1, "home", 1, start_time=mtdt(0), end_time=mtdt(1)),
        Leg(1, "car", start_area=1, end_area=2, start_time=mtdt(0), end_time=mtdt(1)),
        Activity(1, "work", 2, start_time=mtdt(2), end_time=END_OF_DAY),
    ]
    with pytest.raises(PAMTimesValidationError):
        assert person.validate_times()


def test_person_validate_times_gap_fail():
    person = Person("1")
    person.plan.day = [
        Activity(1, "home", 1, start_time=mtdt(0), end_time=mtdt(1)),
        Leg(1, "car", start_area=1, end_area=2, start_time=mtdt(10), end_time=mtdt(11)),
        Activity(1, "work", 2, start_time=mtdt(11), end_time=END_OF_DAY),
    ]
    person.validate_sequence()
    with pytest.raises(PAMTimesValidationError):
        assert person.validate_times()


def test_person_validate_locations():
    person = Person("1")
    person.plan.day = [
        Activity(1, "home", start_time=mtdt(0), end_time=mtdt(1), area=1),
        Leg(1, "car", start_area=1, end_area=2, start_time=mtdt(1), end_time=mtdt(2)),
        Activity(1, "work", 2, start_time=mtdt(2), end_time=END_OF_DAY),
    ]
    assert person.validate_locations()


def test_person_validate_locations_fail():
    person = Person("1")
    person.plan.day = [
        Activity(1, "home", start_time=mtdt(0), end_time=mtdt(1), area=2),
        Leg(1, "car", start_area=1, end_area=2, start_time=mtdt(0), end_time=mtdt(1)),
        Activity(1, "work", 1, start_time=mtdt(1), end_time=END_OF_DAY),
    ]
    with pytest.raises(PAMValidationLocationsError):
        assert person.validate_locations()


def test_crop_plan():
    person = Person("1")
<<<<<<< HEAD
    person.plan.day = [
        Activity(1, "home", 1, start_time=mtdt(0), end_time=mtdt(25 * 60)),
    ]
=======
    person.plan.day = [Activity(1, "home", 1, start_time=mtdt(0), end_time=mtdt(25 * 60))]
>>>>>>> bc4a5b83
    person.fix_plan()
    assert person.validate_sequence()


def test_fix_time_consistency_plan():
    person = Person("1")
    person.plan.day = [
        Activity(1, "home", 1, start_time=mtdt(0), end_time=mtdt(1)),
        Leg(1, "car", start_area=1, end_area=2, start_time=mtdt(10), end_time=mtdt(11)),
    ]
    person.fix_plan()
    assert person.validate_sequence()


def test_fix_location_consistency_plan():
    person = Person("1")
    person.plan.day = [
        Activity(1, "home", 1, start_time=mtdt(0), end_time=mtdt(1)),
        Leg(1, "car", start_area=2, end_area=2, start_time=mtdt(1), end_time=mtdt(2)),
    ]
    person.fix_plan()
    assert person.validate_sequence()


def test_person_home_based():
    person = Person("1")
    person.add(Activity(1, "home", 1))
    person.add(Leg(1, "car", start_area=1, end_area=2))
    person.add(Activity(2, "work", 1))
    person.add(Leg(2, "car", start_area=2, end_area=1))
    person.add(Activity(3, "home", 1))
    assert person.home_based


def test_person_not_home_based():
    person = Person("1")
    person.add(Activity(1, "work", 1))
    person.add(Leg(1, "car", start_area=1, end_area=2))
    person.add(Activity(2, "home", 1))
    person.add(Leg(2, "car", start_area=2, end_area=1))
    person.add(Activity(3, "work", 1))
    assert not person.home_based


def test_person_closed_plan():
    person = Person("1")
    person.add(Activity(1, "home", 1))
    person.add(Leg(1, "car", start_area=1, end_area=2))
    person.add(Activity(2, "work", 1))
    person.add(Leg(2, "car", start_area=2, end_area=1))
    person.add(Activity(3, "home", 1))
    assert person.closed_plan


def test_person_not_closed_plan_different_acts():
    person = Person("1")
    person.add(Activity(1, "work", 1))
    person.add(Leg(1, "car", start_area=1, end_area=2))
    person.add(Activity(2, "home", 1))
    assert not person.closed_plan


def test_person_not_closed_plan_different_areas():
    person = Person("1")
    person.add(Activity(1, "work", 1))
    person.add(Leg(1, "car", start_area=1, end_area=2))
    person.add(Activity(2, "home", 1))
    person.add(Leg(2, "car", start_area=2, end_area=3))
    person.add(Activity(3, "work", 3))
    assert not person.closed_plan


def test_extract_person_activity_classes():
    person = Person(pid=str(1))
    person.add(Activity(seq=1, act="home", area="A", start_time=mtdt(0), end_time=mtdt(600)))
<<<<<<< HEAD
    person.add(Leg(seq=2, mode="bike", start_area="A", end_area="B", start_time=mtdt(600), end_time=mtdt(620)))
    person.add(Activity(seq=3, act="work", area="B", start_time=mtdt(620), end_time=mtdt(1200)))
    person.add(Leg(seq=2, mode="pt", start_area="B", end_area="A", start_time=mtdt(1200), end_time=mtdt(1220)))
=======
    person.add(
        Leg(
            seq=2,
            mode="bike",
            start_area="A",
            end_area="B",
            start_time=mtdt(600),
            end_time=mtdt(620),
        )
    )
    person.add(Activity(seq=3, act="work", area="B", start_time=mtdt(620), end_time=mtdt(1200)))
    person.add(
        Leg(
            seq=2,
            mode="pt",
            start_area="B",
            end_area="A",
            start_time=mtdt(1200),
            end_time=mtdt(1220),
        )
    )
>>>>>>> bc4a5b83
    person.add(Activity(seq=3, act="home", area="A", start_time=mtdt(1220), end_time=mtdt(1500)))

    assert person.activity_classes == set(["home", "work"])


def test_extract_person_mode_classes():
    person = Person(pid=str(1))
    person.add(Activity(seq=1, act="home", area="A", start_time=mtdt(0), end_time=mtdt(600)))
<<<<<<< HEAD
    person.add(Leg(seq=2, mode="bike", start_area="A", end_area="B", start_time=mtdt(600), end_time=mtdt(620)))
    person.add(Activity(seq=3, act="work", area="B", start_time=mtdt(620), end_time=mtdt(1200)))
    person.add(Leg(seq=2, mode="pt", start_area="B", end_area="A", start_time=mtdt(1200), end_time=mtdt(1220)))
=======
    person.add(
        Leg(
            seq=2,
            mode="bike",
            start_area="A",
            end_area="B",
            start_time=mtdt(600),
            end_time=mtdt(620),
        )
    )
    person.add(Activity(seq=3, act="work", area="B", start_time=mtdt(620), end_time=mtdt(1200)))
    person.add(
        Leg(
            seq=2,
            mode="pt",
            start_area="B",
            end_area="A",
            start_time=mtdt(1200),
            end_time=mtdt(1220),
        )
    )
>>>>>>> bc4a5b83
    person.add(Activity(seq=3, act="home", area="A", start_time=mtdt(1220), end_time=mtdt(1500)))

    assert person.mode_classes == set(["bike", "pt"])


def test_extract_household_activity_classes():
    household = Household(hid="1")
    for i, (act, mode) in enumerate(zip(["work", "school"], ["car", "pt"])):
        person = Person(pid=str(i))
        person.add(Activity(seq=1, act="home", area="A", start_time=mtdt(0), end_time=mtdt(600)))
<<<<<<< HEAD
        person.add(Leg(seq=2, mode=mode, start_area="A", end_area="B", start_time=mtdt(600), end_time=mtdt(620)))
=======
        person.add(
            Leg(
                seq=2,
                mode=mode,
                start_area="A",
                end_area="B",
                start_time=mtdt(600),
                end_time=mtdt(620),
            )
        )
>>>>>>> bc4a5b83
        person.add(Activity(seq=3, act=act, area="B", start_time=mtdt(620), end_time=mtdt(1200)))
        household.add(person)

    assert household.activity_classes == set(["home", "work", "school"])


def test_extract_household_mode_classes():
    household = Household(hid="1")
    for i, (act, mode) in enumerate(zip(["work", "school"], ["car", "pt"])):
        person = Person(pid=str(i))
        person.add(Activity(seq=1, act="home", area="A", start_time=mtdt(0), end_time=mtdt(600)))
<<<<<<< HEAD
        person.add(Leg(seq=2, mode=mode, start_area="A", end_area="B", start_time=mtdt(600), end_time=mtdt(620)))
=======
        person.add(
            Leg(
                seq=2,
                mode=mode,
                start_area="A",
                end_area="B",
                start_time=mtdt(600),
                end_time=mtdt(620),
            )
        )
>>>>>>> bc4a5b83
        person.add(Activity(seq=3, act=act, area="B", start_time=mtdt(620), end_time=mtdt(1200)))
        household.add(person)

    assert household.mode_classes == set(["car", "pt"])


def test_extract_population_activity_classes():
    population = Population()
    for hid, (_act, _mode) in enumerate(zip(["leisure", "shop"], ["car", "walk"])):
        household = Household(hid=str(hid))
        population.add(household)
        for i, (act, mode) in enumerate(zip(["work", _act], ["car", _mode])):
            person = Person(pid=str(i))
<<<<<<< HEAD
            person.add(Activity(seq=1, act="home", area="A", start_time=mtdt(0), end_time=mtdt(600)))
            person.add(Leg(seq=2, mode=mode, start_area="A", end_area="B", start_time=mtdt(600), end_time=mtdt(620)))
            person.add(Activity(seq=3, act=act, area="B", start_time=mtdt(620), end_time=mtdt(1200)))
=======
            person.add(
                Activity(seq=1, act="home", area="A", start_time=mtdt(0), end_time=mtdt(600))
            )
            person.add(
                Leg(
                    seq=2,
                    mode=mode,
                    start_area="A",
                    end_area="B",
                    start_time=mtdt(600),
                    end_time=mtdt(620),
                )
            )
            person.add(
                Activity(seq=3, act=act, area="B", start_time=mtdt(620), end_time=mtdt(1200))
            )
>>>>>>> bc4a5b83
            household.add(person)

    assert population.activity_classes == set(["home", "leisure", "work", "shop"])


def test_extract_population_mode_classes():
    population = Population()
    for hid, (_act, _mode) in enumerate(zip(["work", "shop"], ["pt", "walk"])):
        household = Household(hid=str(hid))
        population.add(household)
        for i, (act, mode) in enumerate(zip(["work", _act], ["car", _mode])):
            person = Person(pid=str(i))
<<<<<<< HEAD
            person.add(Activity(seq=1, act="home", area="A", start_time=mtdt(0), end_time=mtdt(600)))
            person.add(Leg(seq=2, mode=mode, start_area="A", end_area="B", start_time=mtdt(600), end_time=mtdt(620)))
            person.add(Activity(seq=3, act=act, area="B", start_time=mtdt(620), end_time=mtdt(1200)))
=======
            person.add(
                Activity(seq=1, act="home", area="A", start_time=mtdt(0), end_time=mtdt(600))
            )
            person.add(
                Leg(
                    seq=2,
                    mode=mode,
                    start_area="A",
                    end_area="B",
                    start_time=mtdt(600),
                    end_time=mtdt(620),
                )
            )
            person.add(
                Activity(seq=3, act=act, area="B", start_time=mtdt(620), end_time=mtdt(1200))
            )
>>>>>>> bc4a5b83
            household.add(person)

    assert population.mode_classes == set(["car", "pt", "walk"])


def test_count_population():
    population = Population()
    for i in range(1, 5):
        hh = Household(str(i))
        for ii in range(i):
            hh.add(Person(f"{i}_{ii}"))
        population.add(hh)
    assert population.population == 10


def test_population_get_random_household():
    population = Population()
    population.add(Household("1"))
    population.add(Household("2"))
    assert isinstance(population.random_household(), Household)


def test_population_get_random_person():
    population = Population()
    population.add(Household("1"))
    population["1"].add(Person("0"))
    population["1"].add(Person("1"))
    assert isinstance(population.random_person(), Person)


def test_population_size():
    population = Population()
    population.add(Household("1"))
    population["1"].add(Person("0", freq=1))
    population["1"].add(Person("1", freq=3))
    population.add(Household("2", freq=2))
    assert population.size == 4


def test_population_size_None():
    population = Population()
    population.add(Household("1"))
    population["1"].add(Person("0", freq=1))
    population["1"].add(Person("1", freq=3))
    population.add(Household("2", freq=None))
    assert population.size is None


def test_population_num_households():
    population = Population()
    population.add(Household("1"))
    population["1"].add(Person("0", freq=1))
    population["1"].add(Person("1", freq=3))
    population.add(Household("2"))
    assert population.num_households == 2


def test_population_stats():
    population = Population()
    population.add(Household("1"))
    population["1"].add(Person("0", freq=1))
    population["1"].add(Person("1", freq=3))
    population.add(Household("2"))
    population["2"].add(Person("2", freq=3))
    assert isinstance(population.stats, dict)


def test_population_fix_plans_wrapper(person_heh):
    population = Population()
    population.add(Household("1"))
    population["1"].add(person_heh)
    population.fix_plans()


def test_hh_fix_plans_wrapper(person_heh):
    population = Population()
    population.add(Household("1"))
    population["1"].add(person_heh)
    population["1"].fix_plans()


def test_population_print(capfd, person_heh):
    population = Population()
    population.add(Household("1"))
    population["1"].add(person_heh)
    population.print()
    out, _ = capfd.readouterr()
    assert out


def test_population_sample_locs(person_heh):
    population = Population()
    population.add(Household("1"))
    population["1"].add(person_heh)

    class DummySampler:
        def sample(self, loc, act):
            return None

    population.sample_locs(DummySampler())
    assert population["1"]["1"].plan[2].location.loc is None


def test_set_hh_freq():
    hh = Household("1", freq=None)
    hh.set_freq(1)
    assert hh.freq == 1


def test_av_person_freq():
    hh = Household("1")
    hh.add(Person("1", freq=1))
    hh.add(Person("2", freq=2))
    assert hh.av_person_freq == 1.5


def test_set_person_freq():
    person = Person("1", freq=None)
    person.set_freq(1)
    assert person.freq == 1


def test_av_trip_freq():
    person = Person("1", freq=None)
    person.add(Activity())
    person.add(Leg(freq=1))
    person.add(Activity())
    person.add(Leg(freq=3))
    person.add(Activity())
    assert person.av_trip_freq == 2


def test_av_activity_freq():
    person = Person("1", freq=None)
    person.add(Activity(freq=1))
    person.add(Leg())
    person.add(Activity(freq=2))
    person.add(Leg())
    person.add(Activity(freq=3))
    assert person.av_activity_freq == 2


def test_population_sample_locs_complex(person_heh):
    population = Population()
    population.add(Household("1"))
    population["1"].add(person_heh)

    class DummySampler:
        def sample(self, loc, acty, mode, previous_duration, previous_loc):
            return None

    population.sample_locs_complex(DummySampler())
    assert population["1"]["1"].plan[2].location.loc is None


def test_get_hh_freq_if_None():
    hh = Household("1")
    hh.add(Person("1", freq=None))
    hh.add(Person("2", freq=2))
    assert hh.freq is None


def test_get_hh_freq_mean():
    hh = Household("1")
    hh.add(Person("1", freq=1))
    hh.add(Person("2", freq=3))
    assert hh.freq == 2


def test_get_person_av_freq_from_trips():
    person = Person("1", freq=None)
    person.add(Activity())
    person.add(Leg(freq=1))
    person.add(Activity())
    person.add(Leg(freq=3))
    person.add(Activity())
    assert person.freq == 2


def test_get_person_freq_from_trips():
    person = Person("1", freq=None)
    person.add(Activity())
    person.add(Leg(freq=1))
    person.add(Activity())
    assert person.freq == 1


def test_get_subpopulations():
    pop = Population()
    hh = Household("1")
    hh.add(Person("1", attributes={"subpopulation": "A"}))
    hh.add(Person("2", attributes={"subpopulation": "B"}))
    pop.add(hh)
    hh = Household("2")
    hh.add(Person("1", attributes={"subpopulation": "A"}))
    hh.add(Person("2", attributes={"subpopulation": "C"}))
    pop.add(hh)
    assert pop.subpopulations == {"A", "B", "C"}


def test_get_atributes():
    pop = Population()
    hh = Household("1")
    hh.add(Person("1", attributes={"subpopulation": "A", "age": 10}))
    hh.add(Person("2", attributes={"subpopulation": "B", "age": 20}))
    pop.add(hh)
    hh = Household("2")
    hh.add(Person("1", attributes={"subpopulation": "A", "age": 10}))
    hh.add(Person("2", attributes={"subpopulation": "C", "age": 30}))
    pop.add(hh)
<<<<<<< HEAD
    assert pop.attributes == {"subpopulation": {"A", "B", "C"}, "age": {"10", "20", "30"}}
=======
    assert pop.attributes == {"subpopulation": {"A", "B", "C"}, "age": {10, 20, 30}}
>>>>>>> bc4a5b83
<|MERGE_RESOLUTION|>--- conflicted
+++ resolved
@@ -132,14 +132,7 @@
 
 def test_person_validate_sequence_fail1():
     person = Person("1")
-<<<<<<< HEAD
-    person.plan.day = [
-        Activity(1, "home", 1),
-        Leg(1, "car", start_area=1, end_area=2),
-    ]
-=======
     person.plan.day = [Activity(1, "home", 1), Leg(1, "car", start_area=1, end_area=2)]
->>>>>>> bc4a5b83
     with pytest.raises(PAMSequenceValidationError):
         assert person.validate_sequence()
 
@@ -212,13 +205,7 @@
 
 def test_crop_plan():
     person = Person("1")
-<<<<<<< HEAD
-    person.plan.day = [
-        Activity(1, "home", 1, start_time=mtdt(0), end_time=mtdt(25 * 60)),
-    ]
-=======
     person.plan.day = [Activity(1, "home", 1, start_time=mtdt(0), end_time=mtdt(25 * 60))]
->>>>>>> bc4a5b83
     person.fix_plan()
     assert person.validate_sequence()
 
@@ -294,11 +281,6 @@
 def test_extract_person_activity_classes():
     person = Person(pid=str(1))
     person.add(Activity(seq=1, act="home", area="A", start_time=mtdt(0), end_time=mtdt(600)))
-<<<<<<< HEAD
-    person.add(Leg(seq=2, mode="bike", start_area="A", end_area="B", start_time=mtdt(600), end_time=mtdt(620)))
-    person.add(Activity(seq=3, act="work", area="B", start_time=mtdt(620), end_time=mtdt(1200)))
-    person.add(Leg(seq=2, mode="pt", start_area="B", end_area="A", start_time=mtdt(1200), end_time=mtdt(1220)))
-=======
     person.add(
         Leg(
             seq=2,
@@ -320,7 +302,6 @@
             end_time=mtdt(1220),
         )
     )
->>>>>>> bc4a5b83
     person.add(Activity(seq=3, act="home", area="A", start_time=mtdt(1220), end_time=mtdt(1500)))
 
     assert person.activity_classes == set(["home", "work"])
@@ -329,11 +310,6 @@
 def test_extract_person_mode_classes():
     person = Person(pid=str(1))
     person.add(Activity(seq=1, act="home", area="A", start_time=mtdt(0), end_time=mtdt(600)))
-<<<<<<< HEAD
-    person.add(Leg(seq=2, mode="bike", start_area="A", end_area="B", start_time=mtdt(600), end_time=mtdt(620)))
-    person.add(Activity(seq=3, act="work", area="B", start_time=mtdt(620), end_time=mtdt(1200)))
-    person.add(Leg(seq=2, mode="pt", start_area="B", end_area="A", start_time=mtdt(1200), end_time=mtdt(1220)))
-=======
     person.add(
         Leg(
             seq=2,
@@ -355,7 +331,6 @@
             end_time=mtdt(1220),
         )
     )
->>>>>>> bc4a5b83
     person.add(Activity(seq=3, act="home", area="A", start_time=mtdt(1220), end_time=mtdt(1500)))
 
     assert person.mode_classes == set(["bike", "pt"])
@@ -366,9 +341,6 @@
     for i, (act, mode) in enumerate(zip(["work", "school"], ["car", "pt"])):
         person = Person(pid=str(i))
         person.add(Activity(seq=1, act="home", area="A", start_time=mtdt(0), end_time=mtdt(600)))
-<<<<<<< HEAD
-        person.add(Leg(seq=2, mode=mode, start_area="A", end_area="B", start_time=mtdt(600), end_time=mtdt(620)))
-=======
         person.add(
             Leg(
                 seq=2,
@@ -379,7 +351,6 @@
                 end_time=mtdt(620),
             )
         )
->>>>>>> bc4a5b83
         person.add(Activity(seq=3, act=act, area="B", start_time=mtdt(620), end_time=mtdt(1200)))
         household.add(person)
 
@@ -391,9 +362,6 @@
     for i, (act, mode) in enumerate(zip(["work", "school"], ["car", "pt"])):
         person = Person(pid=str(i))
         person.add(Activity(seq=1, act="home", area="A", start_time=mtdt(0), end_time=mtdt(600)))
-<<<<<<< HEAD
-        person.add(Leg(seq=2, mode=mode, start_area="A", end_area="B", start_time=mtdt(600), end_time=mtdt(620)))
-=======
         person.add(
             Leg(
                 seq=2,
@@ -404,7 +372,6 @@
                 end_time=mtdt(620),
             )
         )
->>>>>>> bc4a5b83
         person.add(Activity(seq=3, act=act, area="B", start_time=mtdt(620), end_time=mtdt(1200)))
         household.add(person)
 
@@ -418,11 +385,6 @@
         population.add(household)
         for i, (act, mode) in enumerate(zip(["work", _act], ["car", _mode])):
             person = Person(pid=str(i))
-<<<<<<< HEAD
-            person.add(Activity(seq=1, act="home", area="A", start_time=mtdt(0), end_time=mtdt(600)))
-            person.add(Leg(seq=2, mode=mode, start_area="A", end_area="B", start_time=mtdt(600), end_time=mtdt(620)))
-            person.add(Activity(seq=3, act=act, area="B", start_time=mtdt(620), end_time=mtdt(1200)))
-=======
             person.add(
                 Activity(seq=1, act="home", area="A", start_time=mtdt(0), end_time=mtdt(600))
             )
@@ -439,7 +401,6 @@
             person.add(
                 Activity(seq=3, act=act, area="B", start_time=mtdt(620), end_time=mtdt(1200))
             )
->>>>>>> bc4a5b83
             household.add(person)
 
     assert population.activity_classes == set(["home", "leisure", "work", "shop"])
@@ -452,11 +413,6 @@
         population.add(household)
         for i, (act, mode) in enumerate(zip(["work", _act], ["car", _mode])):
             person = Person(pid=str(i))
-<<<<<<< HEAD
-            person.add(Activity(seq=1, act="home", area="A", start_time=mtdt(0), end_time=mtdt(600)))
-            person.add(Leg(seq=2, mode=mode, start_area="A", end_area="B", start_time=mtdt(600), end_time=mtdt(620)))
-            person.add(Activity(seq=3, act=act, area="B", start_time=mtdt(620), end_time=mtdt(1200)))
-=======
             person.add(
                 Activity(seq=1, act="home", area="A", start_time=mtdt(0), end_time=mtdt(600))
             )
@@ -473,7 +429,6 @@
             person.add(
                 Activity(seq=3, act=act, area="B", start_time=mtdt(620), end_time=mtdt(1200))
             )
->>>>>>> bc4a5b83
             household.add(person)
 
     assert population.mode_classes == set(["car", "pt", "walk"])
@@ -684,8 +639,4 @@
     hh.add(Person("1", attributes={"subpopulation": "A", "age": 10}))
     hh.add(Person("2", attributes={"subpopulation": "C", "age": 30}))
     pop.add(hh)
-<<<<<<< HEAD
-    assert pop.attributes == {"subpopulation": {"A", "B", "C"}, "age": {"10", "20", "30"}}
-=======
-    assert pop.attributes == {"subpopulation": {"A", "B", "C"}, "age": {10, 20, 30}}
->>>>>>> bc4a5b83
+    assert pop.attributes == {"subpopulation": {"A", "B", "C"}, "age": {"10", "20", "30"}}