from pathlib import Path

import numpy as np
import pandas as pd
import pytest
from shapely.geometry import Point
<<<<<<< HEAD
import pandas as pd
import numpy as np
import lxml
=======
>>>>>>> bc4a5b83

from pam import read
from pam.activity import Activity, Leg
from pam.core import Household, Person, Population
from pam.planner.od import OD
from pam.utils import minutes_to_datetime as mtdt
from pam.variables import END_OF_DAY

TEST_DATA_DIR = Path(__file__).parent / "test_data"
FIXTURES_DIR = Path(__file__).parent.parent / "pam" / "fixtures"

@pytest.fixture(scope="session")
def vehicles_v2_xsd():
    xsd_path = FIXTURES_DIR / "dtd" / "vehicleDefinitions_v2.0.xsd"
    xml_schema_doc = lxml.etree.parse(xsd_path)
    yield lxml.etree.XMLSchema(xml_schema_doc)


@pytest.fixture(scope="session")
def electric_vehicles_v1_dtd():
    dtd_path = FIXTURES_DIR / "dtd" / "electric_vehicles_v1.dtd"
    yield lxml.etree.DTD(dtd_path)

@pytest.fixture(scope="session")
def ev_population_xml_path():
    return TEST_DATA_DIR / "vehicles" / "ev_population.xml"


@pytest.fixture(scope="session")
def all_vehicle_xml_path():
    return TEST_DATA_DIR / "vehicles" / "all_vehicles.xml"


@pytest.fixture(scope="session")
def electric_vehicles_xml_path():
    return TEST_DATA_DIR / "vehicles" / "electric_vehicles.xml"


@pytest.fixture(scope="session")
def test_trips_path():
    return TEST_DATA_DIR / "test_matsim_plans.xml"


@pytest.fixture(scope="session")
def test_trips_pathv12():
    return TEST_DATA_DIR / "test_matsim_plansv12.xml"


@pytest.fixture(scope="session")
def test_experienced_pathv12():
    return TEST_DATA_DIR / "test_matsim_experienced_plans_v12.xml"


@pytest.fixture(scope="session")
def instantiate_household_with():
    def _instantiate_household_with(persons: list, hid=1):
        household = Household(hid)
        for person in persons:
            household.add(person)
        return household

    return _instantiate_household_with


@pytest.fixture(scope="session")
def assert_correct_activities():
    def _assert_correct_activities(person, ordered_activities_list):
        assert len(person.plan) % 2 == 1
        for i in range(0, len(person.plan), 2):
            assert isinstance(person.plan.day[i], Activity)
        assert [a.act for a in person.plan.activities] == ordered_activities_list, [
            a.act for a in person.plan.activities
        ]
        assert person.plan[0].start_time == mtdt(0)
        assert person.plan[len(person.plan) - 1].end_time == END_OF_DAY

    return _assert_correct_activities


@pytest.fixture()
def Steve():
    Steve = Person(1, attributes={"age": 50, "job": "work", "gender": "male"})
    Steve.add(Activity(1, "home", "a", start_time=mtdt(0), end_time=mtdt(5 * 60)))
    Steve.add(Leg(1, "car", "a", "b", start_time=mtdt(5 * 60), end_time=mtdt(6 * 60)))
    Steve.add(Activity(2, "work", "b", start_time=mtdt(6 * 60), end_time=mtdt(12 * 60)))
    Steve.add(Leg(2, "walk", "b", "c", start_time=mtdt(12 * 60), end_time=mtdt(12 * 60 + 10)))
<<<<<<< HEAD
    Steve.add(Activity(3, "leisure", "c", start_time=mtdt(12 * 60 + 10), end_time=mtdt(13 * 60 - 10)))
=======
    Steve.add(
        Activity(3, "leisure", "c", start_time=mtdt(12 * 60 + 10), end_time=mtdt(13 * 60 - 10))
    )
>>>>>>> bc4a5b83
    Steve.add(Leg(3, "walk", "c", "b", start_time=mtdt(13 * 60 - 10), end_time=mtdt(13 * 60)))
    Steve.add(Activity(4, "work", "b", start_time=mtdt(13 * 60), end_time=mtdt(18 * 60)))
    Steve.add(Leg(4, "car", "b", "a", start_time=mtdt(18 * 60), end_time=mtdt(19 * 60)))
    Steve.add(Activity(5, "home", "a", start_time=mtdt(19 * 60), end_time=END_OF_DAY))
    return Steve


@pytest.fixture()
def Hilda():
    Hilda = Person(2, attributes={"age": 45, "job": "influencer", "gender": "female"})
    Hilda.add(Activity(1, "home", "a", start_time=mtdt(0), end_time=mtdt(8 * 60)))
    Hilda.add(Leg(1, "walk", "a", "b", start_time=mtdt(8 * 60), end_time=mtdt(8 * 60 + 5)))
<<<<<<< HEAD
    Hilda.add(Activity(2, "escort_education", "b", start_time=mtdt(8 * 60 + 5), end_time=mtdt(8 * 60 + 30)))
    Hilda.add(Leg(1, "pt", "a", "b", start_time=mtdt(8 * 60), end_time=mtdt(8 * 60 + 30)))
    Hilda.add(Activity(2, "shop", "b", start_time=mtdt(8 * 60 + 30), end_time=mtdt(14 * 60)))
    Hilda.add(Leg(2, "pt", "b", "c", start_time=mtdt(14 * 60), end_time=mtdt(14 * 60 + 20)))
    Hilda.add(Activity(3, "leisure", "c", start_time=mtdt(14 * 60 + 20), end_time=mtdt(16 * 60 - 20)))
    Hilda.add(Leg(3, "pt", "c", "b", start_time=mtdt(16 * 60 - 20), end_time=mtdt(16 * 60)))
    Hilda.add(Activity(2, "escort_education", "b", start_time=mtdt(16 * 60), end_time=mtdt(16 * 60 + 30)))
=======
    Hilda.add(
        Activity(
            2, "escort_education", "b", start_time=mtdt(8 * 60 + 5), end_time=mtdt(8 * 60 + 30)
        )
    )
    Hilda.add(Leg(1, "pt", "a", "b", start_time=mtdt(8 * 60), end_time=mtdt(8 * 60 + 30)))
    Hilda.add(Activity(2, "shop", "b", start_time=mtdt(8 * 60 + 30), end_time=mtdt(14 * 60)))
    Hilda.add(Leg(2, "pt", "b", "c", start_time=mtdt(14 * 60), end_time=mtdt(14 * 60 + 20)))
    Hilda.add(
        Activity(3, "leisure", "c", start_time=mtdt(14 * 60 + 20), end_time=mtdt(16 * 60 - 20))
    )
    Hilda.add(Leg(3, "pt", "c", "b", start_time=mtdt(16 * 60 - 20), end_time=mtdt(16 * 60)))
    Hilda.add(
        Activity(2, "escort_education", "b", start_time=mtdt(16 * 60), end_time=mtdt(16 * 60 + 30))
    )
>>>>>>> bc4a5b83
    Hilda.add(Leg(1, "walk", "a", "b", start_time=mtdt(16 * 60 + 30), end_time=mtdt(17 * 60)))
    Hilda.add(Activity(5, "home", "a", start_time=mtdt(17 * 60), end_time=END_OF_DAY))
    return Hilda


@pytest.fixture()
def Timmy():
    Timmy = Person(3, attributes={"age": 18, "job": "education", "gender": "male"})
    Timmy.add(Activity(1, "home", "a", start_time=mtdt(0), end_time=mtdt(10 * 60)))
    Timmy.add(Leg(1, "bike", "a", "b", start_time=mtdt(10 * 60), end_time=mtdt(11 * 60)))
    Timmy.add(Activity(2, "education", "b", start_time=mtdt(11 * 60), end_time=mtdt(13 * 60)))
    Timmy.add(Leg(2, "bike", "b", "c", start_time=mtdt(13 * 60), end_time=mtdt(13 * 60 + 5)))
    Timmy.add(Activity(3, "shop", "c", start_time=mtdt(13 * 60 + 5), end_time=mtdt(13 * 60 + 30)))
    Timmy.add(Leg(3, "bike", "c", "b", start_time=mtdt(13 * 60 + 30), end_time=mtdt(13 * 60 + 35)))
    Timmy.add(Activity(4, "education", "b", start_time=mtdt(13 * 60 + 35), end_time=mtdt(15 * 60)))
    Timmy.add(Leg(4, "bike", "b", "d", start_time=mtdt(15 * 60), end_time=mtdt(15 * 60 + 10)))
    Timmy.add(Activity(5, "leisure", "d", start_time=mtdt(15 * 60 + 10), end_time=mtdt(18 * 60)))
    Timmy.add(Leg(5, "bike", "d", "a", start_time=mtdt(18 * 60), end_time=mtdt(18 * 60 + 20)))
    Timmy.add(Activity(6, "home", "a", start_time=mtdt(18 * 60 + 20), end_time=END_OF_DAY))
    return Timmy


@pytest.fixture()
def Bobby():
    Bobby = Person(4, attributes={"age": 6, "job": "education", "gender": "non-binary"})
    Bobby.add(Activity(1, "home", "a", start_time=mtdt(0), end_time=mtdt(8 * 60)))
    Bobby.add(Leg(1, "walk", "a", "b", start_time=mtdt(8 * 60), end_time=mtdt(8 * 60 + 30)))
    Bobby.add(Activity(2, "education", "b", start_time=mtdt(8 * 60 + 30), end_time=mtdt(16 * 60)))
    Bobby.add(Leg(2, "walk", "b", "c", start_time=mtdt(16 * 60), end_time=mtdt(16 * 60 + 30)))
    Bobby.add(Activity(5, "home", "a", start_time=mtdt(16 * 60 + 30), end_time=END_OF_DAY))
    return Bobby


@pytest.fixture()
def SmithHousehold(instantiate_household_with, Steve, Hilda, Timmy, Bobby):
    return instantiate_household_with([Steve, Hilda, Timmy, Bobby])


@pytest.fixture
<<<<<<< HEAD
def person_heh():
    person = Person("1")
    person.add(Activity(seq=1, act="home", area="a", start_time=mtdt(0), end_time=mtdt(60)))
    person.add(Leg(seq=1, mode="car", start_area="a", end_area="b", start_time=mtdt(60), end_time=mtdt(90)))
    person.add(Activity(seq=2, act="education", area="b", start_time=mtdt(90), end_time=mtdt(120)))
    person.add(Leg(seq=2, mode="car", start_area="b", end_area="a", start_time=mtdt(120), end_time=mtdt(180)))
=======
def person_heh() -> Person:
    person = Person("1")
    person.add(Activity(seq=1, act="home", area="a", start_time=mtdt(0), end_time=mtdt(60)))
    person.add(
        Leg(seq=1, mode="car", start_area="a", end_area="b", start_time=mtdt(60), end_time=mtdt(90))
    )
    person.add(Activity(seq=2, act="education", area="b", start_time=mtdt(90), end_time=mtdt(120)))
    person.add(
        Leg(
            seq=2,
            mode="car",
            start_area="b",
            end_area="a",
            start_time=mtdt(120),
            end_time=mtdt(180),
        )
    )
>>>>>>> bc4a5b83
    person.add(Activity(seq=3, act="home", area="a", start_time=mtdt(180), end_time=END_OF_DAY))

    return person


@pytest.fixture
def person_crop_last_act():
    person = Person("1", attributes={"old": True})
    person.add(Activity(seq=1, act="home", area="a", start_time=mtdt(0), end_time=mtdt(60)))
<<<<<<< HEAD
    person.add(Leg(seq=1, mode="car", start_area="a", end_area="b", start_time=mtdt(60), end_time=mtdt(90)))
    person.add(Activity(seq=2, act="education", area="b", start_time=mtdt(90), end_time=mtdt(120)))
    person.add(Leg(seq=2, mode="car", start_area="b", end_area="a", start_time=mtdt(120), end_time=mtdt(180)))
=======
    person.add(
        Leg(seq=1, mode="car", start_area="a", end_area="b", start_time=mtdt(60), end_time=mtdt(90))
    )
    person.add(Activity(seq=2, act="education", area="b", start_time=mtdt(90), end_time=mtdt(120)))
    person.add(
        Leg(
            seq=2,
            mode="car",
            start_area="b",
            end_area="a",
            start_time=mtdt(120),
            end_time=mtdt(180),
        )
    )
>>>>>>> bc4a5b83
    person.add(Activity(seq=3, act="home", area="a", start_time=mtdt(180), end_time=END_OF_DAY))

    return person


@pytest.fixture
def person_crop_last_leg():
    person = Person("1")
    person.add(Activity(seq=1, act="home", area="a", start_time=mtdt(0), end_time=mtdt(60)))
<<<<<<< HEAD
    person.add(Leg(seq=1, mode="car", start_area="a", end_area="b", start_time=mtdt(60), end_time=mtdt(90)))
    person.add(Activity(seq=2, act="education", area="b", start_time=mtdt(90), end_time=mtdt(120)))
    person.add(Leg(seq=2, mode="car", start_area="b", end_area="a", start_time=mtdt(120), end_time=mtdt(2600)))
=======
    person.add(
        Leg(seq=1, mode="car", start_area="a", end_area="b", start_time=mtdt(60), end_time=mtdt(90))
    )
    person.add(Activity(seq=2, act="education", area="b", start_time=mtdt(90), end_time=mtdt(120)))
    person.add(
        Leg(
            seq=2,
            mode="car",
            start_area="b",
            end_area="a",
            start_time=mtdt(120),
            end_time=mtdt(2600),
        )
    )
>>>>>>> bc4a5b83
    person.add(Activity(seq=3, act="home", area="a", start_time=mtdt(2600), end_time=mtdt(3000)))

    return person


@pytest.fixture
def population_heh():
    home_loc = Point(0, 0)
    education_loc = Point(110, 110)
    attributes = {"hid": "0", "hh_size": "3", "inc": "high"}
    person = Person("1", attributes=attributes)
<<<<<<< HEAD
    person.add(Activity(seq=1, act="home", area="a", loc=home_loc, start_time=mtdt(0), end_time=mtdt(60)))
    person.add(Leg(seq=1, mode="car", start_area="a", end_area="b", start_time=mtdt(60), end_time=mtdt(90)))
    person.add(Activity(seq=2, act="education", area="b", loc=education_loc, start_time=mtdt(90), end_time=mtdt(120)))
    person.add(Leg(seq=2, mode="car", start_area="b", end_area="a", start_time=mtdt(120), end_time=mtdt(180)))
    person.add(Activity(seq=3, act="home", area="a", loc=home_loc, start_time=mtdt(180), end_time=END_OF_DAY))
=======
    person.add(
        Activity(seq=1, act="home", area="a", loc=home_loc, start_time=mtdt(0), end_time=mtdt(60))
    )
    person.add(
        Leg(seq=1, mode="car", start_area="a", end_area="b", start_time=mtdt(60), end_time=mtdt(90))
    )
    person.add(
        Activity(
            seq=2,
            act="education",
            area="b",
            loc=education_loc,
            start_time=mtdt(90),
            end_time=mtdt(120),
        )
    )
    person.add(
        Leg(
            seq=2,
            mode="car",
            start_area="b",
            end_area="a",
            start_time=mtdt(120),
            end_time=mtdt(180),
        )
    )
    person.add(
        Activity(
            seq=3, act="home", area="a", loc=home_loc, start_time=mtdt(180), end_time=END_OF_DAY
        )
    )
>>>>>>> bc4a5b83
    person.plan.autocomplete_matsim()
    household = Household("0")
    household.add(person)
    population = Population("populus")
    population.add(household)
    return population


@pytest.fixture
def person_heh_open1():
    person = Person("1")
    person.add(Activity(seq=1, act="home", area="a", start_time=mtdt(0), end_time=mtdt(60)))
<<<<<<< HEAD
    person.add(Leg(seq=1, mode="car", start_area="a", end_area="b", start_time=mtdt(60), end_time=mtdt(90)))
    person.add(Activity(seq=2, act="education", area="b", start_time=mtdt(90), end_time=mtdt(120)))
    person.add(Leg(seq=2, mode="car", start_area="b", end_area="b", start_time=mtdt(120), end_time=mtdt(180)))
=======
    person.add(
        Leg(seq=1, mode="car", start_area="a", end_area="b", start_time=mtdt(60), end_time=mtdt(90))
    )
    person.add(Activity(seq=2, act="education", area="b", start_time=mtdt(90), end_time=mtdt(120)))
    person.add(
        Leg(
            seq=2,
            mode="car",
            start_area="b",
            end_area="b",
            start_time=mtdt(120),
            end_time=mtdt(180),
        )
    )
>>>>>>> bc4a5b83
    person.add(Activity(seq=3, act="home", area="b", start_time=mtdt(180), end_time=END_OF_DAY))

    return person


@pytest.fixture
def person_hew_open2():
    person = Person("1")
    person.add(Activity(seq=1, act="home", area="a", start_time=mtdt(0), end_time=mtdt(60)))
<<<<<<< HEAD
    person.add(Leg(seq=1, mode="car", start_area="a", end_area="b", start_time=mtdt(60), end_time=mtdt(90)))
    person.add(Activity(seq=2, act="education", area="b", start_time=mtdt(90), end_time=mtdt(120)))
    person.add(Leg(seq=2, mode="car", start_area="b", end_area="a", start_time=mtdt(120), end_time=mtdt(180)))
=======
    person.add(
        Leg(seq=1, mode="car", start_area="a", end_area="b", start_time=mtdt(60), end_time=mtdt(90))
    )
    person.add(Activity(seq=2, act="education", area="b", start_time=mtdt(90), end_time=mtdt(120)))
    person.add(
        Leg(
            seq=2,
            mode="car",
            start_area="b",
            end_area="a",
            start_time=mtdt(120),
            end_time=mtdt(180),
        )
    )
>>>>>>> bc4a5b83
    person.add(Activity(seq=3, act="work", area="a", start_time=mtdt(180), end_time=END_OF_DAY))

    return person


@pytest.fixture
def person_whw():
    person = Person("1")
    person.add(Activity(seq=1, act="work", area="a", start_time=mtdt(0), end_time=mtdt(60)))
<<<<<<< HEAD
    person.add(Leg(seq=1, mode="car", start_area="a", end_area="b", start_time=mtdt(60), end_time=mtdt(90)))
    person.add(Activity(seq=2, act="home", area="b", start_time=mtdt(90), end_time=mtdt(120)))
    person.add(Leg(seq=2, mode="car", start_area="b", end_area="a", start_time=mtdt(120), end_time=mtdt(180)))
=======
    person.add(
        Leg(seq=1, mode="car", start_area="a", end_area="b", start_time=mtdt(60), end_time=mtdt(90))
    )
    person.add(Activity(seq=2, act="home", area="b", start_time=mtdt(90), end_time=mtdt(120)))
    person.add(
        Leg(
            seq=2,
            mode="car",
            start_area="b",
            end_area="a",
            start_time=mtdt(120),
            end_time=mtdt(180),
        )
    )
>>>>>>> bc4a5b83
    person.add(Activity(seq=3, act="work", area="a", start_time=mtdt(180), end_time=END_OF_DAY))

    return person


@pytest.fixture
def person_whshw():
    person = Person("1")
    person.add(Activity(seq=1, act="work", area="a", start_time=mtdt(0), end_time=mtdt(60)))
<<<<<<< HEAD
    person.add(Leg(seq=1, mode="car", start_area="a", end_area="b", start_time=mtdt(60), end_time=mtdt(90)))
    person.add(Activity(seq=2, act="home", area="b", start_time=mtdt(90), end_time=mtdt(120)))
    person.add(Leg(seq=2, mode="car", start_area="b", end_area="c", start_time=mtdt(120), end_time=mtdt(190)))
    person.add(Activity(seq=3, act="shop", area="c", start_time=mtdt(190), end_time=mtdt(220)))
    person.add(Leg(seq=3, mode="car", start_area="c", end_area="b", start_time=mtdt(220), end_time=mtdt(280)))
    person.add(Activity(seq=4, act="home", area="b", start_time=mtdt(280), end_time=mtdt(320)))
    person.add(Leg(seq=4, mode="car", start_area="b", end_area="a", start_time=mtdt(320), end_time=mtdt(380)))
=======
    person.add(
        Leg(seq=1, mode="car", start_area="a", end_area="b", start_time=mtdt(60), end_time=mtdt(90))
    )
    person.add(Activity(seq=2, act="home", area="b", start_time=mtdt(90), end_time=mtdt(120)))
    person.add(
        Leg(
            seq=2,
            mode="car",
            start_area="b",
            end_area="c",
            start_time=mtdt(120),
            end_time=mtdt(190),
        )
    )
    person.add(Activity(seq=3, act="shop", area="c", start_time=mtdt(190), end_time=mtdt(220)))
    person.add(
        Leg(
            seq=3,
            mode="car",
            start_area="c",
            end_area="b",
            start_time=mtdt(220),
            end_time=mtdt(280),
        )
    )
    person.add(Activity(seq=4, act="home", area="b", start_time=mtdt(280), end_time=mtdt(320)))
    person.add(
        Leg(
            seq=4,
            mode="car",
            start_area="b",
            end_area="a",
            start_time=mtdt(320),
            end_time=mtdt(380),
        )
    )
>>>>>>> bc4a5b83
    person.add(Activity(seq=5, act="work", area="a", start_time=mtdt(380), end_time=END_OF_DAY))

    return person


@pytest.fixture
def person_home_education_home():
    person = Person("1")
    person.add(Activity(seq=1, act="home", area="a", start_time=mtdt(0), end_time=mtdt(60)))
<<<<<<< HEAD
    person.add(Leg(seq=1, mode="car", start_area="a", end_area="b", start_time=mtdt(60), end_time=mtdt(90)))
    person.add(Activity(seq=2, act="education", area="b", start_time=mtdt(90), end_time=mtdt(120)))
    person.add(Leg(seq=2, mode="car", start_area="b", end_area="a", start_time=mtdt(120), end_time=mtdt(180)))
=======
    person.add(
        Leg(seq=1, mode="car", start_area="a", end_area="b", start_time=mtdt(60), end_time=mtdt(90))
    )
    person.add(Activity(seq=2, act="education", area="b", start_time=mtdt(90), end_time=mtdt(120)))
    person.add(
        Leg(
            seq=2,
            mode="car",
            start_area="b",
            end_area="a",
            start_time=mtdt(120),
            end_time=mtdt(180),
        )
    )
>>>>>>> bc4a5b83
    person.add(Activity(seq=3, act="home", area="a", start_time=mtdt(180), end_time=END_OF_DAY))

    return person


@pytest.fixture
def person_work_home_work_closed():
    person = Person("1")
    person.add(Activity(seq=1, act="work", area="a", start_time=mtdt(0), end_time=mtdt(60)))
<<<<<<< HEAD
    person.add(Leg(seq=1, mode="car", start_area="a", end_area="b", start_time=mtdt(60), end_time=mtdt(90)))
    person.add(Activity(seq=2, act="home", area="b", start_time=mtdt(90), end_time=mtdt(120)))
    person.add(Leg(seq=2, mode="car", start_area="b", end_area="a", start_time=mtdt(120), end_time=mtdt(180)))
=======
    person.add(
        Leg(seq=1, mode="car", start_area="a", end_area="b", start_time=mtdt(60), end_time=mtdt(90))
    )
    person.add(Activity(seq=2, act="home", area="b", start_time=mtdt(90), end_time=mtdt(120)))
    person.add(
        Leg(
            seq=2,
            mode="car",
            start_area="b",
            end_area="a",
            start_time=mtdt(120),
            end_time=mtdt(180),
        )
    )
>>>>>>> bc4a5b83
    person.add(Activity(seq=3, act="work", area="a", start_time=mtdt(180), end_time=END_OF_DAY))

    return person


@pytest.fixture
def person_work_home_shop_home_work_closed():
    person = Person("1")
    person.add(Activity(seq=1, act="work", area="a", start_time=mtdt(0), end_time=mtdt(60)))
<<<<<<< HEAD
    person.add(Leg(seq=1, mode="car", start_area="a", end_area="b", start_time=mtdt(60), end_time=mtdt(90)))
    person.add(Activity(seq=2, act="home", area="b", start_time=mtdt(90), end_time=mtdt(120)))
    person.add(Leg(seq=2, mode="car", start_area="b", end_area="c", start_time=mtdt(120), end_time=mtdt(190)))
    person.add(Activity(seq=3, act="shop", area="c", start_time=mtdt(190), end_time=mtdt(220)))
    person.add(Leg(seq=3, mode="car", start_area="c", end_area="b", start_time=mtdt(220), end_time=mtdt(280)))
    person.add(Activity(seq=4, act="home", area="b", start_time=mtdt(280), end_time=mtdt(320)))
    person.add(Leg(seq=4, mode="car", start_area="b", end_area="a", start_time=mtdt(320), end_time=mtdt(380)))
=======
    person.add(
        Leg(seq=1, mode="car", start_area="a", end_area="b", start_time=mtdt(60), end_time=mtdt(90))
    )
    person.add(Activity(seq=2, act="home", area="b", start_time=mtdt(90), end_time=mtdt(120)))
    person.add(
        Leg(
            seq=2,
            mode="car",
            start_area="b",
            end_area="c",
            start_time=mtdt(120),
            end_time=mtdt(190),
        )
    )
    person.add(Activity(seq=3, act="shop", area="c", start_time=mtdt(190), end_time=mtdt(220)))
    person.add(
        Leg(
            seq=3,
            mode="car",
            start_area="c",
            end_area="b",
            start_time=mtdt(220),
            end_time=mtdt(280),
        )
    )
    person.add(Activity(seq=4, act="home", area="b", start_time=mtdt(280), end_time=mtdt(320)))
    person.add(
        Leg(
            seq=4,
            mode="car",
            start_area="b",
            end_area="a",
            start_time=mtdt(320),
            end_time=mtdt(380),
        )
    )
>>>>>>> bc4a5b83
    person.add(Activity(seq=5, act="work", area="a", start_time=mtdt(380), end_time=END_OF_DAY))

    return person


@pytest.fixture
def person_work_home_shop_home_work_not_closed():
    person = Person("1")
    person.add(Activity(seq=1, act="work", area="a", start_time=mtdt(0), end_time=mtdt(60)))
<<<<<<< HEAD
    person.add(Leg(seq=1, mode="car", start_area="a", end_area="b", start_time=mtdt(60), end_time=mtdt(90)))
    person.add(Activity(seq=2, act="home", area="b", start_time=mtdt(90), end_time=mtdt(120)))
    person.add(Leg(seq=2, mode="car", start_area="b", end_area="c", start_time=mtdt(120), end_time=mtdt(190)))
    person.add(Activity(seq=3, act="shop", area="c", start_time=mtdt(190), end_time=mtdt(220)))
    person.add(Leg(seq=3, mode="car", start_area="c", end_area="d", start_time=mtdt(220), end_time=mtdt(280)))
    person.add(Activity(seq=4, act="home", area="d", start_time=mtdt(280), end_time=mtdt(320)))
    person.add(Leg(seq=4, mode="car", start_area="d", end_area="a", start_time=mtdt(320), end_time=mtdt(380)))
=======
    person.add(
        Leg(seq=1, mode="car", start_area="a", end_area="b", start_time=mtdt(60), end_time=mtdt(90))
    )
    person.add(Activity(seq=2, act="home", area="b", start_time=mtdt(90), end_time=mtdt(120)))
    person.add(
        Leg(
            seq=2,
            mode="car",
            start_area="b",
            end_area="c",
            start_time=mtdt(120),
            end_time=mtdt(190),
        )
    )
    person.add(Activity(seq=3, act="shop", area="c", start_time=mtdt(190), end_time=mtdt(220)))
    person.add(
        Leg(
            seq=3,
            mode="car",
            start_area="c",
            end_area="d",
            start_time=mtdt(220),
            end_time=mtdt(280),
        )
    )
    person.add(Activity(seq=4, act="home", area="d", start_time=mtdt(280), end_time=mtdt(320)))
    person.add(
        Leg(
            seq=4,
            mode="car",
            start_area="d",
            end_area="a",
            start_time=mtdt(320),
            end_time=mtdt(380),
        )
    )
>>>>>>> bc4a5b83
    person.add(Activity(seq=5, act="work", area="a", start_time=mtdt(380), end_time=END_OF_DAY))

    return person


@pytest.fixture
def person_work_home_work_not_closed():
    person = Person("1")
    person.add(Activity(seq=1, act="work", area="a", start_time=mtdt(0), end_time=mtdt(60)))
<<<<<<< HEAD
    person.add(Leg(seq=1, mode="car", start_area="a", end_area="b", start_time=mtdt(60), end_time=mtdt(90)))
    person.add(Activity(seq=2, act="home", area="b", start_time=mtdt(90), end_time=mtdt(120)))
    person.add(Leg(seq=2, mode="car", start_area="b", end_area="c", start_time=mtdt(120), end_time=mtdt(180)))
=======
    person.add(
        Leg(seq=1, mode="car", start_area="a", end_area="b", start_time=mtdt(60), end_time=mtdt(90))
    )
    person.add(Activity(seq=2, act="home", area="b", start_time=mtdt(90), end_time=mtdt(120)))
    person.add(
        Leg(
            seq=2,
            mode="car",
            start_area="b",
            end_area="c",
            start_time=mtdt(120),
            end_time=mtdt(180),
        )
    )
>>>>>>> bc4a5b83
    person.add(Activity(seq=3, act="work", area="c", start_time=mtdt(180), end_time=END_OF_DAY))

    return person


@pytest.fixture()
def default_config():
    return {
        "mUM": 1,
        "utilityOfLineSwitch": -1,
        "performing": 6,
        "waiting": -1,
        "waitingPt": -2,
        "lateArrival": -18,
        "earlyDeparture": -1,
        "work": {
            "typicalDuration": "08:30:00",
            "openingTime": "06:00:00",
            "closingTime": "20:00:00",
            "latestStartTime": "09:30:00",
            "earliestEndTime": "16:00:00",
            "minimalDuration": "08:00:00",
        },
        "education": {
            "typicalDuration": "06:00:00",
            "openingTime": "06:00:00",
            "closingTime": "20:00:00",
            "minimalDuration": "01:00:00",
        },
        "home": {"typicalDuration": "12:00:00", "minimalDuration": "08:00:00"},
        "shop": {"typicalDuration": "00:30:00", "minimalDuration": "00:10:00"},
        "car": {
            "constant": -1,
            "dailyMonetaryConstant": -1,
            "dailyUtilityConstant": -1,
            "marginalUtilityOfDistance": -1,
            "marginalUtilityOfTravelling": -5,
            "monetaryDistanceRate": -0.0005,
        },
        "pt": {"marginalUtilityOfTravelling": -5, "monetaryDistanceRate": -0.001},
        "bus": {"marginalUtilityOfTravelling": -5, "monetaryDistanceRate": -0.001},
        "train": {"marginalUtilityOfTravelling": -5, "monetaryDistanceRate": -0.001},
<<<<<<< HEAD
        "walk": {
            "marginalUtilityOfTravelling": -12,
        },
        "bike": {
            "marginalUtilityOfTravelling": -12,
        },
=======
        "walk": {"marginalUtilityOfTravelling": -12},
        "bike": {"marginalUtilityOfTravelling": -12},
>>>>>>> bc4a5b83
    }


@pytest.fixture()
def config():
    # includes the default name
    return {
        "default": {
            "mUM": 1,
            "utilityOfLineSwitch": -1,
            "performing": 6,
            "waiting": 0,
            "waitingPt": -2,
            "lateArrival": -18,
            "earlyDeparture": -0,
            "work": {
                "typicalDuration": "08:30:00",
                "openingTime": "06:00:00",
                "closingTime": "20:00:00",
                "latestStartTime": "09:30:00",
                "earliestEndTime": "16:00:00",
                "minimalDuration": "08:00:00",
            },
            "education": {
                "typicalDuration": "06:00:00",
                "openingTime": "06:00:00",
                "closingTime": "20:00:00",
                "minimalDuration": "01:00:00",
<<<<<<< HEAD
            },
            "home": {"typicalDuration": "12:00:00", "minimalDuration": "08:00:00"},
            "shop": {"typicalDuration": "00:30:00", "minimalDuration": "00:10:00"},
            "car": {
                "constant": -0,
                "dailyMonetaryConstant": -0,
                "dailyUtilityConstant": -0,
                "marginalUtilityOfDistance": -0,
                "marginalUtilityOfTravelling": -5,
                "monetaryDistanceRate": -0.0005,
            },
            "pt": {"marginalUtilityOfTravelling": -5, "monetaryDistanceRate": -0.001},
            "bus": {"marginalUtilityOfTravelling": -5, "monetaryDistanceRate": -0.001},
            "train": {"marginalUtilityOfTravelling": -5, "monetaryDistanceRate": -0.001},
            "walk": {
                "marginalUtilityOfTravelling": -12,
            },
            "bike": {
                "marginalUtilityOfTravelling": -12,
            },
=======
            },
            "home": {"typicalDuration": "12:00:00", "minimalDuration": "08:00:00"},
            "shop": {"typicalDuration": "00:30:00", "minimalDuration": "00:10:00"},
            "car": {
                "constant": -0,
                "dailyMonetaryConstant": -0,
                "dailyUtilityConstant": -0,
                "marginalUtilityOfDistance": -0,
                "marginalUtilityOfTravelling": -5,
                "monetaryDistanceRate": -0.0005,
            },
            "pt": {"marginalUtilityOfTravelling": -5, "monetaryDistanceRate": -0.001},
            "bus": {"marginalUtilityOfTravelling": -5, "monetaryDistanceRate": -0.001},
            "train": {"marginalUtilityOfTravelling": -5, "monetaryDistanceRate": -0.001},
            "walk": {"marginalUtilityOfTravelling": -12},
            "bike": {"marginalUtilityOfTravelling": -12},
>>>>>>> bc4a5b83
        }
    }


@pytest.fixture
def config_complex():
    # londinium config
    return {
        "default": {
            "earlyDeparture": -0.0,
            "lateArrival": -18.0,
            "marginalUtilityOfMoney": 1.0,
            "performing": 6.0,
            "utilityOfLineSwitch": -1.0,
            "waiting": -0.0,
            "waitingPt": -2.0,
            "mUM": 1.0,
            "home": {
                "minimalDuration": "08:00:00",
                "priority": "1.0",
                "scoringThisActivityAtAll": "true",
                "typicalDuration": "12:00:00",
                "typicalDurationScoreComputation": "relative",
            },
            "work": {
                "minimalDuration": "08:00:00",
                "priority": "1.0",
                "scoringThisActivityAtAll": "true",
                "typicalDuration": "08:30:00",
                "typicalDurationScoreComputation": "relative",
            },
            "leisure": {
                "minimalDuration": "00:30:00",
                "priority": "1.0",
                "scoringThisActivityAtAll": "true",
                "typicalDuration": "01:00:00",
                "typicalDurationScoreComputation": "relative",
            },
            "education": {
                "minimalDuration": "02:00:00",
                "priority": "1.0",
                "scoringThisActivityAtAll": "true",
                "typicalDuration": "06:00:00",
                "typicalDurationScoreComputation": "relative",
            },
            "shop": {
                "minimalDuration": "00:15:00",
                "priority": "1.0",
                "scoringThisActivityAtAll": "true",
                "typicalDuration": "01:00:00",
                "typicalDurationScoreComputation": "relative",
            },
            "medical": {
                "minimalDuration": "00:05:00",
                "priority": "1.0",
                "scoringThisActivityAtAll": "true",
                "typicalDuration": "01:00:00",
                "typicalDurationScoreComputation": "relative",
            },
            "gym": {
                "minimalDuration": "00:30:00",
                "priority": "1.0",
                "scoringThisActivityAtAll": "true",
                "typicalDuration": "01:30:00",
                "typicalDurationScoreComputation": "relative",
            },
            "park": {
                "minimalDuration": "00:30:00",
                "priority": "1.0",
                "scoringThisActivityAtAll": "true",
                "typicalDuration": "01:00:00",
                "typicalDurationScoreComputation": "relative",
            },
            "pub": {
                "minimalDuration": "00:30:00",
                "priority": "1.0",
                "scoringThisActivityAtAll": "true",
                "typicalDuration": "01:00:00",
                "typicalDurationScoreComputation": "relative",
            },
            "car interaction": {
                "priority": "1.0",
                "scoringThisActivityAtAll": "false",
                "typicalDurationScoreComputation": "relative",
            },
            "pt interaction": {
                "priority": "1.0",
                "scoringThisActivityAtAll": "false",
                "typicalDurationScoreComputation": "relative",
            },
            "bus interaction": {
                "priority": "1.0",
                "scoringThisActivityAtAll": "false",
                "typicalDurationScoreComputation": "relative",
            },
            "rail interaction": {
                "priority": "1.0",
                "scoringThisActivityAtAll": "false",
                "typicalDurationScoreComputation": "relative",
            },
            "subway interaction": {
                "priority": "1.0",
                "scoringThisActivityAtAll": "false",
                "typicalDurationScoreComputation": "relative",
            },
            "ferry interaction": {
                "priority": "1.0",
                "scoringThisActivityAtAll": "false",
                "typicalDurationScoreComputation": "relative",
            },
            "access_walk interaction": {
                "priority": "1.0",
                "scoringThisActivityAtAll": "false",
                "typicalDurationScoreComputation": "relative",
            },
            "egress_walk interaction": {
                "priority": "1.0",
                "scoringThisActivityAtAll": "false",
                "typicalDurationScoreComputation": "relative",
            },
            "walk interaction": {
                "priority": "1.0",
                "scoringThisActivityAtAll": "false",
                "typicalDurationScoreComputation": "relative",
            },
            "bike interaction": {
                "priority": "1.0",
                "scoringThisActivityAtAll": "false",
                "typicalDurationScoreComputation": "relative",
            },
            "car": {
                "constant": 0.0,
                "dailyMonetaryConstant": 0.0,
                "dailyUtilityConstant": 0.0,
                "marginalUtilityOfDistance_util_m": 0.0,
                "marginalUtilityOfTraveling_util_hr": -5.0,
                "monetaryDistanceRate": -0.0005,
                "marginalUtilityOfDistance": 0.0,
                "marginalUtilityOfTravelling": -5.0,
            },
            "pt": {
                "constant": 0.0,
                "dailyMonetaryConstant": 0.0,
                "dailyUtilityConstant": 0.0,
                "marginalUtilityOfDistance_util_m": 0.0,
                "marginalUtilityOfTraveling_util_hr": -5.0,
                "monetaryDistanceRate": -0.001,
                "marginalUtilityOfDistance": 0.0,
                "marginalUtilityOfTravelling": -5.0,
            },
            "bus": {
                "constant": 0.0,
                "dailyMonetaryConstant": 0.0,
                "dailyUtilityConstant": 0.0,
                "marginalUtilityOfDistance_util_m": 0.0,
                "marginalUtilityOfTraveling_util_hr": -5.0,
                "monetaryDistanceRate": -0.001,
                "marginalUtilityOfDistance": 0.0,
                "marginalUtilityOfTravelling": -5.0,
            },
            "rail": {
                "constant": 0.0,
                "dailyMonetaryConstant": 0.0,
                "dailyUtilityConstant": 0.0,
                "marginalUtilityOfDistance_util_m": 0.0,
                "marginalUtilityOfTraveling_util_hr": -5.0,
                "monetaryDistanceRate": -0.001,
                "marginalUtilityOfDistance": 0.0,
                "marginalUtilityOfTravelling": -5.0,
            },
            "subway": {
                "constant": 0.0,
                "dailyMonetaryConstant": 0.0,
                "dailyUtilityConstant": 0.0,
                "marginalUtilityOfDistance_util_m": 0.0,
                "marginalUtilityOfTraveling_util_hr": -5.0,
                "monetaryDistanceRate": -0.001,
                "marginalUtilityOfDistance": 0.0,
                "marginalUtilityOfTravelling": -5.0,
            },
            "ferry": {
                "constant": 0.0,
                "dailyMonetaryConstant": 0.0,
                "dailyUtilityConstant": 0.0,
                "marginalUtilityOfDistance_util_m": 0.0,
                "marginalUtilityOfTraveling_util_hr": -5.0,
                "monetaryDistanceRate": -0.001,
                "marginalUtilityOfDistance": 0.0,
                "marginalUtilityOfTravelling": -5.0,
            },
            "access_walk": {
                "constant": 0.0,
                "dailyMonetaryConstant": 0.0,
                "dailyUtilityConstant": 0.0,
                "marginalUtilityOfDistance_util_m": -0.0,
                "marginalUtilityOfTraveling_util_hr": -12.0,
                "monetaryDistanceRate": 0.0,
                "marginalUtilityOfDistance": -0.0,
                "marginalUtilityOfTravelling": -12.0,
            },
            "egress_walk": {
                "constant": 0.0,
                "dailyMonetaryConstant": 0.0,
                "dailyUtilityConstant": 0.0,
                "marginalUtilityOfDistance_util_m": -0.0,
                "marginalUtilityOfTraveling_util_hr": -12.0,
                "monetaryDistanceRate": 0.0,
                "marginalUtilityOfDistance": -0.0,
                "marginalUtilityOfTravelling": -12.0,
            },
            "walk": {
                "constant": 0.0,
                "dailyMonetaryConstant": 0.0,
                "dailyUtilityConstant": 0.0,
                "marginalUtilityOfDistance_util_m": -0.0,
                "marginalUtilityOfTraveling_util_hr": -12.0,
                "monetaryDistanceRate": 0.0,
                "marginalUtilityOfDistance": -0.0,
                "marginalUtilityOfTravelling": -12.0,
            },
            "bike": {
                "constant": 0.0,
                "dailyMonetaryConstant": 0.0,
                "dailyUtilityConstant": 0.0,
                "marginalUtilityOfDistance_util_m": -0.0,
                "marginalUtilityOfTraveling_util_hr": -12.0,
                "monetaryDistanceRate": -0.0,
                "marginalUtilityOfDistance": -0.0,
                "marginalUtilityOfTravelling": -12.0,
            },
        },
        "electric": {
            "lateArrival": -18.0,
            "earlyDeparture": -0.0,
            "marginalUtilityOfMoney": 1.0,
            "performing": 6.0,
            "waiting": -0.0,
            "waitingPt": -2.0,
            "utilityOfLineSwitch": -1.0,
            "mUM": 1.0,
            "home": {"priority": "1", "typicalDuration": "12:00:00", "minimalDuration": "08:00:00"},
            "work": {"priority": "1", "typicalDuration": "08:30:00", "minimalDuration": "08:00:00"},
<<<<<<< HEAD
            "education": {"priority": "1", "typicalDuration": "08:30:00", "minimalDuration": "06:00:00"},
=======
            "education": {
                "priority": "1",
                "typicalDuration": "08:30:00",
                "minimalDuration": "06:00:00",
            },
>>>>>>> bc4a5b83
            "shop": {"priority": "1", "typicalDuration": "00:30:00", "minimalDuration": "00:10:00"},
            "car": {
                "constant": 0.0,
                "marginalUtilityOfDistance_util_m": 0.0,
                "marginalUtilityOfTraveling_util_hr": -5.0,
                "monetaryDistanceRate": -0.0005,
                "marginalUtilityOfDistance": 0.0,
                "marginalUtilityOfTravelling": -5.0,
            },
            "pt": {
                "constant": 0.0,
                "marginalUtilityOfDistance_util_m": 0.0,
                "marginalUtilityOfTraveling_util_hr": -5.0,
                "monetaryDistanceRate": -0.001,
                "marginalUtilityOfDistance": 0.0,
                "marginalUtilityOfTravelling": -5.0,
            },
            "bus": {
                "constant": 0.0,
                "marginalUtilityOfDistance_util_m": 0.0,
                "marginalUtilityOfTraveling_util_hr": -5.0,
                "monetaryDistanceRate": -0.001,
                "marginalUtilityOfDistance": 0.0,
                "marginalUtilityOfTravelling": -5.0,
            },
            "train": {
                "constant": 0.0,
                "marginalUtilityOfDistance_util_m": 0.0,
                "marginalUtilityOfTraveling_util_hr": -5.0,
                "monetaryDistanceRate": -0.001,
                "marginalUtilityOfDistance": 0.0,
                "marginalUtilityOfTravelling": -5.0,
            },
            "access_walk": {
                "constant": 0.0,
                "marginalUtilityOfDistance_util_m": -0.0,
                "marginalUtilityOfTraveling_util_hr": -12.0,
                "monetaryDistanceRate": 0.0,
                "marginalUtilityOfDistance": -0.0,
                "marginalUtilityOfTravelling": -12.0,
            },
            "egress_walk": {
                "constant": 0.0,
                "marginalUtilityOfDistance_util_m": -0.0,
                "marginalUtilityOfTraveling_util_hr": -12.0,
                "monetaryDistanceRate": 0.0,
                "marginalUtilityOfDistance": -0.0,
                "marginalUtilityOfTravelling": -12.0,
            },
            "walk": {
                "constant": 0.0,
                "marginalUtilityOfDistance_util_m": -0.0,
                "marginalUtilityOfTraveling_util_hr": -12.0,
                "monetaryDistanceRate": 0.0,
                "marginalUtilityOfDistance": -0.0,
                "marginalUtilityOfTravelling": -12.0,
            },
            "bike": {
                "constant": 0.0,
                "marginalUtilityOfDistance_util_m": -0.0,
                "marginalUtilityOfTraveling_util_hr": -12.0,
                "monetaryDistanceRate": -0.0,
                "marginalUtilityOfDistance": -0.0,
                "marginalUtilityOfTravelling": -12.0,
            },
        },
    }


class FakeRoute:
    def __init__(self, btime=None):
        if btime is not None:
            self.transit = {"boardingTime": btime}
        else:
            self.transit = {}


@pytest.fixture()
def default_leg():
    default_leg = Leg(
<<<<<<< HEAD
        1, "walk", "a", "b", start_time=mtdt(8 * 60), end_time=mtdt(8 * 60 + 5), distance=5, route=FakeRoute()
=======
        1,
        "walk",
        "a",
        "b",
        start_time=mtdt(8 * 60),
        end_time=mtdt(8 * 60 + 5),
        distance=5,
        route=FakeRoute(),
>>>>>>> bc4a5b83
    )
    return default_leg


@pytest.fixture()
def pt_wait_leg():
    class FakeRoute:
        def __init__(self, btime):
            self.transit = {"boardingTime": btime}

    pt_wait_leg = Leg(
<<<<<<< HEAD
        1, "bus", "a", "b", start_time=mtdt(8 * 60), end_time=mtdt(8 * 60 + 15), distance=5, route=FakeRoute("08:05:00")
=======
        1,
        "bus",
        "a",
        "b",
        start_time=mtdt(8 * 60),
        end_time=mtdt(8 * 60 + 15),
        distance=5,
        route=FakeRoute("08:05:00"),
>>>>>>> bc4a5b83
    )
    return pt_wait_leg


@pytest.fixture()
def car_leg():
<<<<<<< HEAD
    car_leg = Leg(1, "car", "a", "b", start_time=mtdt(8 * 60), end_time=mtdt(8 * 60 + 5), distance=5)
=======
    car_leg = Leg(
        1, "car", "a", "b", start_time=mtdt(8 * 60), end_time=mtdt(8 * 60 + 5), distance=5
    )
>>>>>>> bc4a5b83
    return car_leg


@pytest.fixture()
def short_activity():
    short_activity = Activity(2, "work", "b", start_time=mtdt(8 * 60), end_time=mtdt(11 * 60))
    return short_activity


@pytest.fixture()
def late_activity():
    late_activity = Activity(2, "work", "b", start_time=mtdt(11 * 60), end_time=mtdt(18 * 60))
    return late_activity


@pytest.fixture()
def Anna():
<<<<<<< HEAD
    Anna = Person(4, attributes={"age": 6, "job": "education", "gender": "female", "subpopulation": "default"})
    Anna.add(Activity(1, "home", "a", start_time=mtdt(0), end_time=mtdt(8 * 60)))
    Anna.add(Leg(1, "walk", "a", "b", start_time=mtdt(8 * 60), end_time=mtdt(8 * 60 + 30), distance=5))
    Anna.add(Activity(2, "education", "b", start_time=mtdt(8 * 60 + 30), end_time=mtdt(16 * 60)))
    Anna.add(Leg(2, "walk", "b", "c", start_time=mtdt(16 * 60), end_time=mtdt(16 * 60 + 30), distance=5))
=======
    Anna = Person(
        4, attributes={"age": 6, "job": "education", "gender": "female", "subpopulation": "default"}
    )
    Anna.add(Activity(1, "home", "a", start_time=mtdt(0), end_time=mtdt(8 * 60)))
    Anna.add(
        Leg(1, "walk", "a", "b", start_time=mtdt(8 * 60), end_time=mtdt(8 * 60 + 30), distance=5)
    )
    Anna.add(Activity(2, "education", "b", start_time=mtdt(8 * 60 + 30), end_time=mtdt(16 * 60)))
    Anna.add(
        Leg(2, "walk", "b", "c", start_time=mtdt(16 * 60), end_time=mtdt(16 * 60 + 30), distance=5)
    )
>>>>>>> bc4a5b83
    Anna.add(Activity(5, "home", "a", start_time=mtdt(16 * 60 + 30), end_time=END_OF_DAY))
    return Anna


@pytest.fixture()
def AnnaPT():
<<<<<<< HEAD
    AnnaPT = Person(4, attributes={"age": 6, "job": "education", "gender": "female", "subpopulation": "default"})
    AnnaPT.add(Activity(1, "home", "a", start_time=mtdt(0), end_time=mtdt(8 * 60)))
    AnnaPT.add(Leg(1, "walk", "a", "b", start_time=mtdt(8 * 60), end_time=mtdt(8 * 60 + 10), distance=1))
    AnnaPT.add(Activity(1, "pt_interaction", "a", start_time=mtdt(8 * 60 + 10), end_time=mtdt(8 * 60 + 10)))
    AnnaPT.add(Leg(1, "bus", "a", "b", start_time=mtdt(8 * 60 + 10), end_time=mtdt(8 * 60 + 20), distance=5))
    AnnaPT.add(Activity(1, "pt_interaction", "a", start_time=mtdt(8 * 60 + 20), end_time=mtdt(8 * 60 + 20)))
    AnnaPT.add(Leg(1, "bus", "a", "b", start_time=mtdt(8 * 60 + 20), end_time=mtdt(8 * 60 + 30), distance=5))
    AnnaPT.add(Activity(1, "pt_interaction", "a", start_time=mtdt(8 * 60 + 30), end_time=mtdt(8 * 60 + 30)))
    AnnaPT.add(Leg(1, "walk", "a", "b", start_time=mtdt(8 * 60 + 30), end_time=mtdt(8 * 60 + 40), distance=1))
    AnnaPT.add(Activity(2, "education", "b", start_time=mtdt(8 * 60 + 40), end_time=mtdt(16 * 60)))
    AnnaPT.add(Leg(2, "walk", "b", "c", start_time=mtdt(16 * 60), end_time=mtdt(16 * 60 + 30), distance=5))
=======
    AnnaPT = Person(
        4, attributes={"age": 6, "job": "education", "gender": "female", "subpopulation": "default"}
    )
    AnnaPT.add(Activity(1, "home", "a", start_time=mtdt(0), end_time=mtdt(8 * 60)))
    AnnaPT.add(
        Leg(1, "walk", "a", "b", start_time=mtdt(8 * 60), end_time=mtdt(8 * 60 + 10), distance=1)
    )
    AnnaPT.add(
        Activity(1, "pt_interaction", "a", start_time=mtdt(8 * 60 + 10), end_time=mtdt(8 * 60 + 10))
    )
    AnnaPT.add(
        Leg(
            1, "bus", "a", "b", start_time=mtdt(8 * 60 + 10), end_time=mtdt(8 * 60 + 20), distance=5
        )
    )
    AnnaPT.add(
        Activity(1, "pt_interaction", "a", start_time=mtdt(8 * 60 + 20), end_time=mtdt(8 * 60 + 20))
    )
    AnnaPT.add(
        Leg(
            1, "bus", "a", "b", start_time=mtdt(8 * 60 + 20), end_time=mtdt(8 * 60 + 30), distance=5
        )
    )
    AnnaPT.add(
        Activity(1, "pt_interaction", "a", start_time=mtdt(8 * 60 + 30), end_time=mtdt(8 * 60 + 30))
    )
    AnnaPT.add(
        Leg(
            1,
            "walk",
            "a",
            "b",
            start_time=mtdt(8 * 60 + 30),
            end_time=mtdt(8 * 60 + 40),
            distance=1,
        )
    )
    AnnaPT.add(Activity(2, "education", "b", start_time=mtdt(8 * 60 + 40), end_time=mtdt(16 * 60)))
    AnnaPT.add(
        Leg(2, "walk", "b", "c", start_time=mtdt(16 * 60), end_time=mtdt(16 * 60 + 30), distance=5)
    )
>>>>>>> bc4a5b83
    AnnaPT.add(Activity(5, "home", "a", start_time=mtdt(16 * 60 + 30), end_time=END_OF_DAY))
    return AnnaPT


@pytest.fixture()
def early_activity():
    early_activity = Activity(2, "work", "b", start_time=mtdt(4 * 60), end_time=mtdt(11 * 60))
    return early_activity


@pytest.fixture()
def small_plan():
<<<<<<< HEAD
    Henry = Person(4, attributes={"age": 6, "job": "education", "gender": "male", "subpopulation": "subpopulation"})
=======
    Henry = Person(
        4,
        attributes={
            "age": 6,
            "job": "education",
            "gender": "male",
            "subpopulation": "subpopulation",
        },
    )
>>>>>>> bc4a5b83
    Henry.add(Activity(1, "home", "a", start_time=mtdt(0), end_time=mtdt(24 * 60)))
    small_plan = Henry.plan
    return small_plan


@pytest.fixture()
def pt_person(test_trips_path):
    return read.read_matsim(test_trips_path, version=11)["census_1"]["census_1"]


@pytest.fixture()
def cyclist(test_trips_path):
    return read.read_matsim(test_trips_path)["census_2"]["census_2"]


@pytest.fixture
def population(test_trips_pathv12):
    return read.read_matsim(test_trips_pathv12, household_key="hid", weight=1, version=12)


@pytest.fixture(scope="module")
def population_no_args(test_trips_pathv12):
    return read.read_matsim(test_trips_pathv12, version=12)


@pytest.fixture
def population_experienced(test_experienced_pathv12):
    return read.read_matsim(test_experienced_pathv12, version=12)


@pytest.fixture
def data_zones():
    df = pd.DataFrame({"zone": ["a", "b"], "jobs": [100, 200], "schools": [3, 1]}).set_index("zone")
    return df


@pytest.fixture
def data_od():
<<<<<<< HEAD
    matrices = np.array([[[[20, 30], [40, 45]], [[40, 45], [20, 30]]], [[[5, 5], [8, 9]], [[8, 9], [5, 5]]]])
=======
    matrices = np.array(
        [[[[20, 30], [40, 45]], [[40, 45], [20, 30]]], [[[5, 5], [8, 9]], [[8, 9], [5, 5]]]]
    )
>>>>>>> bc4a5b83
    return matrices


@pytest.fixture
def labels():
    labels = {
        "mode": ["car", "bus"],
        "vars": ["time", "distance"],
        "origin_zones": ["a", "b"],
        "destination_zones": ["a", "b"],
    }
    return labels


@pytest.fixture
def od(data_od, labels):
    od = OD(data=data_od, labels=labels)
    return od<|MERGE_RESOLUTION|>--- conflicted
+++ resolved
@@ -1,15 +1,10 @@
 from pathlib import Path
 
+import lxml
 import numpy as np
 import pandas as pd
 import pytest
 from shapely.geometry import Point
-<<<<<<< HEAD
-import pandas as pd
-import numpy as np
-import lxml
-=======
->>>>>>> bc4a5b83
 
 from pam import read
 from pam.activity import Activity, Leg
@@ -21,6 +16,7 @@
 TEST_DATA_DIR = Path(__file__).parent / "test_data"
 FIXTURES_DIR = Path(__file__).parent.parent / "pam" / "fixtures"
 
+
 @pytest.fixture(scope="session")
 def vehicles_v2_xsd():
     xsd_path = FIXTURES_DIR / "dtd" / "vehicleDefinitions_v2.0.xsd"
@@ -32,6 +28,7 @@
 def electric_vehicles_v1_dtd():
     dtd_path = FIXTURES_DIR / "dtd" / "electric_vehicles_v1.dtd"
     yield lxml.etree.DTD(dtd_path)
+
 
 @pytest.fixture(scope="session")
 def ev_population_xml_path():
@@ -96,13 +93,9 @@
     Steve.add(Leg(1, "car", "a", "b", start_time=mtdt(5 * 60), end_time=mtdt(6 * 60)))
     Steve.add(Activity(2, "work", "b", start_time=mtdt(6 * 60), end_time=mtdt(12 * 60)))
     Steve.add(Leg(2, "walk", "b", "c", start_time=mtdt(12 * 60), end_time=mtdt(12 * 60 + 10)))
-<<<<<<< HEAD
-    Steve.add(Activity(3, "leisure", "c", start_time=mtdt(12 * 60 + 10), end_time=mtdt(13 * 60 - 10)))
-=======
     Steve.add(
         Activity(3, "leisure", "c", start_time=mtdt(12 * 60 + 10), end_time=mtdt(13 * 60 - 10))
     )
->>>>>>> bc4a5b83
     Steve.add(Leg(3, "walk", "c", "b", start_time=mtdt(13 * 60 - 10), end_time=mtdt(13 * 60)))
     Steve.add(Activity(4, "work", "b", start_time=mtdt(13 * 60), end_time=mtdt(18 * 60)))
     Steve.add(Leg(4, "car", "b", "a", start_time=mtdt(18 * 60), end_time=mtdt(19 * 60)))
@@ -115,15 +108,6 @@
     Hilda = Person(2, attributes={"age": 45, "job": "influencer", "gender": "female"})
     Hilda.add(Activity(1, "home", "a", start_time=mtdt(0), end_time=mtdt(8 * 60)))
     Hilda.add(Leg(1, "walk", "a", "b", start_time=mtdt(8 * 60), end_time=mtdt(8 * 60 + 5)))
-<<<<<<< HEAD
-    Hilda.add(Activity(2, "escort_education", "b", start_time=mtdt(8 * 60 + 5), end_time=mtdt(8 * 60 + 30)))
-    Hilda.add(Leg(1, "pt", "a", "b", start_time=mtdt(8 * 60), end_time=mtdt(8 * 60 + 30)))
-    Hilda.add(Activity(2, "shop", "b", start_time=mtdt(8 * 60 + 30), end_time=mtdt(14 * 60)))
-    Hilda.add(Leg(2, "pt", "b", "c", start_time=mtdt(14 * 60), end_time=mtdt(14 * 60 + 20)))
-    Hilda.add(Activity(3, "leisure", "c", start_time=mtdt(14 * 60 + 20), end_time=mtdt(16 * 60 - 20)))
-    Hilda.add(Leg(3, "pt", "c", "b", start_time=mtdt(16 * 60 - 20), end_time=mtdt(16 * 60)))
-    Hilda.add(Activity(2, "escort_education", "b", start_time=mtdt(16 * 60), end_time=mtdt(16 * 60 + 30)))
-=======
     Hilda.add(
         Activity(
             2, "escort_education", "b", start_time=mtdt(8 * 60 + 5), end_time=mtdt(8 * 60 + 30)
@@ -139,7 +123,6 @@
     Hilda.add(
         Activity(2, "escort_education", "b", start_time=mtdt(16 * 60), end_time=mtdt(16 * 60 + 30))
     )
->>>>>>> bc4a5b83
     Hilda.add(Leg(1, "walk", "a", "b", start_time=mtdt(16 * 60 + 30), end_time=mtdt(17 * 60)))
     Hilda.add(Activity(5, "home", "a", start_time=mtdt(17 * 60), end_time=END_OF_DAY))
     return Hilda
@@ -179,14 +162,6 @@
 
 
 @pytest.fixture
-<<<<<<< HEAD
-def person_heh():
-    person = Person("1")
-    person.add(Activity(seq=1, act="home", area="a", start_time=mtdt(0), end_time=mtdt(60)))
-    person.add(Leg(seq=1, mode="car", start_area="a", end_area="b", start_time=mtdt(60), end_time=mtdt(90)))
-    person.add(Activity(seq=2, act="education", area="b", start_time=mtdt(90), end_time=mtdt(120)))
-    person.add(Leg(seq=2, mode="car", start_area="b", end_area="a", start_time=mtdt(120), end_time=mtdt(180)))
-=======
 def person_heh() -> Person:
     person = Person("1")
     person.add(Activity(seq=1, act="home", area="a", start_time=mtdt(0), end_time=mtdt(60)))
@@ -204,7 +179,6 @@
             end_time=mtdt(180),
         )
     )
->>>>>>> bc4a5b83
     person.add(Activity(seq=3, act="home", area="a", start_time=mtdt(180), end_time=END_OF_DAY))
 
     return person
@@ -214,15 +188,10 @@
 def person_crop_last_act():
     person = Person("1", attributes={"old": True})
     person.add(Activity(seq=1, act="home", area="a", start_time=mtdt(0), end_time=mtdt(60)))
-<<<<<<< HEAD
-    person.add(Leg(seq=1, mode="car", start_area="a", end_area="b", start_time=mtdt(60), end_time=mtdt(90)))
+    person.add(
+        Leg(seq=1, mode="car", start_area="a", end_area="b", start_time=mtdt(60), end_time=mtdt(90))
+    )
     person.add(Activity(seq=2, act="education", area="b", start_time=mtdt(90), end_time=mtdt(120)))
-    person.add(Leg(seq=2, mode="car", start_area="b", end_area="a", start_time=mtdt(120), end_time=mtdt(180)))
-=======
-    person.add(
-        Leg(seq=1, mode="car", start_area="a", end_area="b", start_time=mtdt(60), end_time=mtdt(90))
-    )
-    person.add(Activity(seq=2, act="education", area="b", start_time=mtdt(90), end_time=mtdt(120)))
     person.add(
         Leg(
             seq=2,
@@ -233,7 +202,6 @@
             end_time=mtdt(180),
         )
     )
->>>>>>> bc4a5b83
     person.add(Activity(seq=3, act="home", area="a", start_time=mtdt(180), end_time=END_OF_DAY))
 
     return person
@@ -243,15 +211,10 @@
 def person_crop_last_leg():
     person = Person("1")
     person.add(Activity(seq=1, act="home", area="a", start_time=mtdt(0), end_time=mtdt(60)))
-<<<<<<< HEAD
-    person.add(Leg(seq=1, mode="car", start_area="a", end_area="b", start_time=mtdt(60), end_time=mtdt(90)))
+    person.add(
+        Leg(seq=1, mode="car", start_area="a", end_area="b", start_time=mtdt(60), end_time=mtdt(90))
+    )
     person.add(Activity(seq=2, act="education", area="b", start_time=mtdt(90), end_time=mtdt(120)))
-    person.add(Leg(seq=2, mode="car", start_area="b", end_area="a", start_time=mtdt(120), end_time=mtdt(2600)))
-=======
-    person.add(
-        Leg(seq=1, mode="car", start_area="a", end_area="b", start_time=mtdt(60), end_time=mtdt(90))
-    )
-    person.add(Activity(seq=2, act="education", area="b", start_time=mtdt(90), end_time=mtdt(120)))
     person.add(
         Leg(
             seq=2,
@@ -262,7 +225,6 @@
             end_time=mtdt(2600),
         )
     )
->>>>>>> bc4a5b83
     person.add(Activity(seq=3, act="home", area="a", start_time=mtdt(2600), end_time=mtdt(3000)))
 
     return person
@@ -274,13 +236,6 @@
     education_loc = Point(110, 110)
     attributes = {"hid": "0", "hh_size": "3", "inc": "high"}
     person = Person("1", attributes=attributes)
-<<<<<<< HEAD
-    person.add(Activity(seq=1, act="home", area="a", loc=home_loc, start_time=mtdt(0), end_time=mtdt(60)))
-    person.add(Leg(seq=1, mode="car", start_area="a", end_area="b", start_time=mtdt(60), end_time=mtdt(90)))
-    person.add(Activity(seq=2, act="education", area="b", loc=education_loc, start_time=mtdt(90), end_time=mtdt(120)))
-    person.add(Leg(seq=2, mode="car", start_area="b", end_area="a", start_time=mtdt(120), end_time=mtdt(180)))
-    person.add(Activity(seq=3, act="home", area="a", loc=home_loc, start_time=mtdt(180), end_time=END_OF_DAY))
-=======
     person.add(
         Activity(seq=1, act="home", area="a", loc=home_loc, start_time=mtdt(0), end_time=mtdt(60))
     )
@@ -312,7 +267,6 @@
             seq=3, act="home", area="a", loc=home_loc, start_time=mtdt(180), end_time=END_OF_DAY
         )
     )
->>>>>>> bc4a5b83
     person.plan.autocomplete_matsim()
     household = Household("0")
     household.add(person)
@@ -325,15 +279,10 @@
 def person_heh_open1():
     person = Person("1")
     person.add(Activity(seq=1, act="home", area="a", start_time=mtdt(0), end_time=mtdt(60)))
-<<<<<<< HEAD
-    person.add(Leg(seq=1, mode="car", start_area="a", end_area="b", start_time=mtdt(60), end_time=mtdt(90)))
+    person.add(
+        Leg(seq=1, mode="car", start_area="a", end_area="b", start_time=mtdt(60), end_time=mtdt(90))
+    )
     person.add(Activity(seq=2, act="education", area="b", start_time=mtdt(90), end_time=mtdt(120)))
-    person.add(Leg(seq=2, mode="car", start_area="b", end_area="b", start_time=mtdt(120), end_time=mtdt(180)))
-=======
-    person.add(
-        Leg(seq=1, mode="car", start_area="a", end_area="b", start_time=mtdt(60), end_time=mtdt(90))
-    )
-    person.add(Activity(seq=2, act="education", area="b", start_time=mtdt(90), end_time=mtdt(120)))
     person.add(
         Leg(
             seq=2,
@@ -344,7 +293,6 @@
             end_time=mtdt(180),
         )
     )
->>>>>>> bc4a5b83
     person.add(Activity(seq=3, act="home", area="b", start_time=mtdt(180), end_time=END_OF_DAY))
 
     return person
@@ -354,15 +302,10 @@
 def person_hew_open2():
     person = Person("1")
     person.add(Activity(seq=1, act="home", area="a", start_time=mtdt(0), end_time=mtdt(60)))
-<<<<<<< HEAD
-    person.add(Leg(seq=1, mode="car", start_area="a", end_area="b", start_time=mtdt(60), end_time=mtdt(90)))
+    person.add(
+        Leg(seq=1, mode="car", start_area="a", end_area="b", start_time=mtdt(60), end_time=mtdt(90))
+    )
     person.add(Activity(seq=2, act="education", area="b", start_time=mtdt(90), end_time=mtdt(120)))
-    person.add(Leg(seq=2, mode="car", start_area="b", end_area="a", start_time=mtdt(120), end_time=mtdt(180)))
-=======
-    person.add(
-        Leg(seq=1, mode="car", start_area="a", end_area="b", start_time=mtdt(60), end_time=mtdt(90))
-    )
-    person.add(Activity(seq=2, act="education", area="b", start_time=mtdt(90), end_time=mtdt(120)))
     person.add(
         Leg(
             seq=2,
@@ -373,7 +316,6 @@
             end_time=mtdt(180),
         )
     )
->>>>>>> bc4a5b83
     person.add(Activity(seq=3, act="work", area="a", start_time=mtdt(180), end_time=END_OF_DAY))
 
     return person
@@ -383,15 +325,10 @@
 def person_whw():
     person = Person("1")
     person.add(Activity(seq=1, act="work", area="a", start_time=mtdt(0), end_time=mtdt(60)))
-<<<<<<< HEAD
-    person.add(Leg(seq=1, mode="car", start_area="a", end_area="b", start_time=mtdt(60), end_time=mtdt(90)))
+    person.add(
+        Leg(seq=1, mode="car", start_area="a", end_area="b", start_time=mtdt(60), end_time=mtdt(90))
+    )
     person.add(Activity(seq=2, act="home", area="b", start_time=mtdt(90), end_time=mtdt(120)))
-    person.add(Leg(seq=2, mode="car", start_area="b", end_area="a", start_time=mtdt(120), end_time=mtdt(180)))
-=======
-    person.add(
-        Leg(seq=1, mode="car", start_area="a", end_area="b", start_time=mtdt(60), end_time=mtdt(90))
-    )
-    person.add(Activity(seq=2, act="home", area="b", start_time=mtdt(90), end_time=mtdt(120)))
     person.add(
         Leg(
             seq=2,
@@ -402,7 +339,6 @@
             end_time=mtdt(180),
         )
     )
->>>>>>> bc4a5b83
     person.add(Activity(seq=3, act="work", area="a", start_time=mtdt(180), end_time=END_OF_DAY))
 
     return person
@@ -412,15 +348,6 @@
 def person_whshw():
     person = Person("1")
     person.add(Activity(seq=1, act="work", area="a", start_time=mtdt(0), end_time=mtdt(60)))
-<<<<<<< HEAD
-    person.add(Leg(seq=1, mode="car", start_area="a", end_area="b", start_time=mtdt(60), end_time=mtdt(90)))
-    person.add(Activity(seq=2, act="home", area="b", start_time=mtdt(90), end_time=mtdt(120)))
-    person.add(Leg(seq=2, mode="car", start_area="b", end_area="c", start_time=mtdt(120), end_time=mtdt(190)))
-    person.add(Activity(seq=3, act="shop", area="c", start_time=mtdt(190), end_time=mtdt(220)))
-    person.add(Leg(seq=3, mode="car", start_area="c", end_area="b", start_time=mtdt(220), end_time=mtdt(280)))
-    person.add(Activity(seq=4, act="home", area="b", start_time=mtdt(280), end_time=mtdt(320)))
-    person.add(Leg(seq=4, mode="car", start_area="b", end_area="a", start_time=mtdt(320), end_time=mtdt(380)))
-=======
     person.add(
         Leg(seq=1, mode="car", start_area="a", end_area="b", start_time=mtdt(60), end_time=mtdt(90))
     )
@@ -457,7 +384,6 @@
             end_time=mtdt(380),
         )
     )
->>>>>>> bc4a5b83
     person.add(Activity(seq=5, act="work", area="a", start_time=mtdt(380), end_time=END_OF_DAY))
 
     return person
@@ -467,15 +393,10 @@
 def person_home_education_home():
     person = Person("1")
     person.add(Activity(seq=1, act="home", area="a", start_time=mtdt(0), end_time=mtdt(60)))
-<<<<<<< HEAD
-    person.add(Leg(seq=1, mode="car", start_area="a", end_area="b", start_time=mtdt(60), end_time=mtdt(90)))
+    person.add(
+        Leg(seq=1, mode="car", start_area="a", end_area="b", start_time=mtdt(60), end_time=mtdt(90))
+    )
     person.add(Activity(seq=2, act="education", area="b", start_time=mtdt(90), end_time=mtdt(120)))
-    person.add(Leg(seq=2, mode="car", start_area="b", end_area="a", start_time=mtdt(120), end_time=mtdt(180)))
-=======
-    person.add(
-        Leg(seq=1, mode="car", start_area="a", end_area="b", start_time=mtdt(60), end_time=mtdt(90))
-    )
-    person.add(Activity(seq=2, act="education", area="b", start_time=mtdt(90), end_time=mtdt(120)))
     person.add(
         Leg(
             seq=2,
@@ -486,7 +407,6 @@
             end_time=mtdt(180),
         )
     )
->>>>>>> bc4a5b83
     person.add(Activity(seq=3, act="home", area="a", start_time=mtdt(180), end_time=END_OF_DAY))
 
     return person
@@ -496,15 +416,10 @@
 def person_work_home_work_closed():
     person = Person("1")
     person.add(Activity(seq=1, act="work", area="a", start_time=mtdt(0), end_time=mtdt(60)))
-<<<<<<< HEAD
-    person.add(Leg(seq=1, mode="car", start_area="a", end_area="b", start_time=mtdt(60), end_time=mtdt(90)))
+    person.add(
+        Leg(seq=1, mode="car", start_area="a", end_area="b", start_time=mtdt(60), end_time=mtdt(90))
+    )
     person.add(Activity(seq=2, act="home", area="b", start_time=mtdt(90), end_time=mtdt(120)))
-    person.add(Leg(seq=2, mode="car", start_area="b", end_area="a", start_time=mtdt(120), end_time=mtdt(180)))
-=======
-    person.add(
-        Leg(seq=1, mode="car", start_area="a", end_area="b", start_time=mtdt(60), end_time=mtdt(90))
-    )
-    person.add(Activity(seq=2, act="home", area="b", start_time=mtdt(90), end_time=mtdt(120)))
     person.add(
         Leg(
             seq=2,
@@ -515,7 +430,6 @@
             end_time=mtdt(180),
         )
     )
->>>>>>> bc4a5b83
     person.add(Activity(seq=3, act="work", area="a", start_time=mtdt(180), end_time=END_OF_DAY))
 
     return person
@@ -525,15 +439,6 @@
 def person_work_home_shop_home_work_closed():
     person = Person("1")
     person.add(Activity(seq=1, act="work", area="a", start_time=mtdt(0), end_time=mtdt(60)))
-<<<<<<< HEAD
-    person.add(Leg(seq=1, mode="car", start_area="a", end_area="b", start_time=mtdt(60), end_time=mtdt(90)))
-    person.add(Activity(seq=2, act="home", area="b", start_time=mtdt(90), end_time=mtdt(120)))
-    person.add(Leg(seq=2, mode="car", start_area="b", end_area="c", start_time=mtdt(120), end_time=mtdt(190)))
-    person.add(Activity(seq=3, act="shop", area="c", start_time=mtdt(190), end_time=mtdt(220)))
-    person.add(Leg(seq=3, mode="car", start_area="c", end_area="b", start_time=mtdt(220), end_time=mtdt(280)))
-    person.add(Activity(seq=4, act="home", area="b", start_time=mtdt(280), end_time=mtdt(320)))
-    person.add(Leg(seq=4, mode="car", start_area="b", end_area="a", start_time=mtdt(320), end_time=mtdt(380)))
-=======
     person.add(
         Leg(seq=1, mode="car", start_area="a", end_area="b", start_time=mtdt(60), end_time=mtdt(90))
     )
@@ -570,7 +475,6 @@
             end_time=mtdt(380),
         )
     )
->>>>>>> bc4a5b83
     person.add(Activity(seq=5, act="work", area="a", start_time=mtdt(380), end_time=END_OF_DAY))
 
     return person
@@ -580,15 +484,6 @@
 def person_work_home_shop_home_work_not_closed():
     person = Person("1")
     person.add(Activity(seq=1, act="work", area="a", start_time=mtdt(0), end_time=mtdt(60)))
-<<<<<<< HEAD
-    person.add(Leg(seq=1, mode="car", start_area="a", end_area="b", start_time=mtdt(60), end_time=mtdt(90)))
-    person.add(Activity(seq=2, act="home", area="b", start_time=mtdt(90), end_time=mtdt(120)))
-    person.add(Leg(seq=2, mode="car", start_area="b", end_area="c", start_time=mtdt(120), end_time=mtdt(190)))
-    person.add(Activity(seq=3, act="shop", area="c", start_time=mtdt(190), end_time=mtdt(220)))
-    person.add(Leg(seq=3, mode="car", start_area="c", end_area="d", start_time=mtdt(220), end_time=mtdt(280)))
-    person.add(Activity(seq=4, act="home", area="d", start_time=mtdt(280), end_time=mtdt(320)))
-    person.add(Leg(seq=4, mode="car", start_area="d", end_area="a", start_time=mtdt(320), end_time=mtdt(380)))
-=======
     person.add(
         Leg(seq=1, mode="car", start_area="a", end_area="b", start_time=mtdt(60), end_time=mtdt(90))
     )
@@ -625,7 +520,6 @@
             end_time=mtdt(380),
         )
     )
->>>>>>> bc4a5b83
     person.add(Activity(seq=5, act="work", area="a", start_time=mtdt(380), end_time=END_OF_DAY))
 
     return person
@@ -635,15 +529,10 @@
 def person_work_home_work_not_closed():
     person = Person("1")
     person.add(Activity(seq=1, act="work", area="a", start_time=mtdt(0), end_time=mtdt(60)))
-<<<<<<< HEAD
-    person.add(Leg(seq=1, mode="car", start_area="a", end_area="b", start_time=mtdt(60), end_time=mtdt(90)))
+    person.add(
+        Leg(seq=1, mode="car", start_area="a", end_area="b", start_time=mtdt(60), end_time=mtdt(90))
+    )
     person.add(Activity(seq=2, act="home", area="b", start_time=mtdt(90), end_time=mtdt(120)))
-    person.add(Leg(seq=2, mode="car", start_area="b", end_area="c", start_time=mtdt(120), end_time=mtdt(180)))
-=======
-    person.add(
-        Leg(seq=1, mode="car", start_area="a", end_area="b", start_time=mtdt(60), end_time=mtdt(90))
-    )
-    person.add(Activity(seq=2, act="home", area="b", start_time=mtdt(90), end_time=mtdt(120)))
     person.add(
         Leg(
             seq=2,
@@ -654,7 +543,6 @@
             end_time=mtdt(180),
         )
     )
->>>>>>> bc4a5b83
     person.add(Activity(seq=3, act="work", area="c", start_time=mtdt(180), end_time=END_OF_DAY))
 
     return person
@@ -697,17 +585,8 @@
         "pt": {"marginalUtilityOfTravelling": -5, "monetaryDistanceRate": -0.001},
         "bus": {"marginalUtilityOfTravelling": -5, "monetaryDistanceRate": -0.001},
         "train": {"marginalUtilityOfTravelling": -5, "monetaryDistanceRate": -0.001},
-<<<<<<< HEAD
-        "walk": {
-            "marginalUtilityOfTravelling": -12,
-        },
-        "bike": {
-            "marginalUtilityOfTravelling": -12,
-        },
-=======
         "walk": {"marginalUtilityOfTravelling": -12},
         "bike": {"marginalUtilityOfTravelling": -12},
->>>>>>> bc4a5b83
     }
 
 
@@ -736,7 +615,6 @@
                 "openingTime": "06:00:00",
                 "closingTime": "20:00:00",
                 "minimalDuration": "01:00:00",
-<<<<<<< HEAD
             },
             "home": {"typicalDuration": "12:00:00", "minimalDuration": "08:00:00"},
             "shop": {"typicalDuration": "00:30:00", "minimalDuration": "00:10:00"},
@@ -751,30 +629,8 @@
             "pt": {"marginalUtilityOfTravelling": -5, "monetaryDistanceRate": -0.001},
             "bus": {"marginalUtilityOfTravelling": -5, "monetaryDistanceRate": -0.001},
             "train": {"marginalUtilityOfTravelling": -5, "monetaryDistanceRate": -0.001},
-            "walk": {
-                "marginalUtilityOfTravelling": -12,
-            },
-            "bike": {
-                "marginalUtilityOfTravelling": -12,
-            },
-=======
-            },
-            "home": {"typicalDuration": "12:00:00", "minimalDuration": "08:00:00"},
-            "shop": {"typicalDuration": "00:30:00", "minimalDuration": "00:10:00"},
-            "car": {
-                "constant": -0,
-                "dailyMonetaryConstant": -0,
-                "dailyUtilityConstant": -0,
-                "marginalUtilityOfDistance": -0,
-                "marginalUtilityOfTravelling": -5,
-                "monetaryDistanceRate": -0.0005,
-            },
-            "pt": {"marginalUtilityOfTravelling": -5, "monetaryDistanceRate": -0.001},
-            "bus": {"marginalUtilityOfTravelling": -5, "monetaryDistanceRate": -0.001},
-            "train": {"marginalUtilityOfTravelling": -5, "monetaryDistanceRate": -0.001},
             "walk": {"marginalUtilityOfTravelling": -12},
             "bike": {"marginalUtilityOfTravelling": -12},
->>>>>>> bc4a5b83
         }
     }
 
@@ -1017,15 +873,11 @@
             "mUM": 1.0,
             "home": {"priority": "1", "typicalDuration": "12:00:00", "minimalDuration": "08:00:00"},
             "work": {"priority": "1", "typicalDuration": "08:30:00", "minimalDuration": "08:00:00"},
-<<<<<<< HEAD
-            "education": {"priority": "1", "typicalDuration": "08:30:00", "minimalDuration": "06:00:00"},
-=======
             "education": {
                 "priority": "1",
                 "typicalDuration": "08:30:00",
                 "minimalDuration": "06:00:00",
             },
->>>>>>> bc4a5b83
             "shop": {"priority": "1", "typicalDuration": "00:30:00", "minimalDuration": "00:10:00"},
             "car": {
                 "constant": 0.0,
@@ -1106,9 +958,6 @@
 @pytest.fixture()
 def default_leg():
     default_leg = Leg(
-<<<<<<< HEAD
-        1, "walk", "a", "b", start_time=mtdt(8 * 60), end_time=mtdt(8 * 60 + 5), distance=5, route=FakeRoute()
-=======
         1,
         "walk",
         "a",
@@ -1117,7 +966,6 @@
         end_time=mtdt(8 * 60 + 5),
         distance=5,
         route=FakeRoute(),
->>>>>>> bc4a5b83
     )
     return default_leg
 
@@ -1129,9 +977,6 @@
             self.transit = {"boardingTime": btime}
 
     pt_wait_leg = Leg(
-<<<<<<< HEAD
-        1, "bus", "a", "b", start_time=mtdt(8 * 60), end_time=mtdt(8 * 60 + 15), distance=5, route=FakeRoute("08:05:00")
-=======
         1,
         "bus",
         "a",
@@ -1140,20 +985,15 @@
         end_time=mtdt(8 * 60 + 15),
         distance=5,
         route=FakeRoute("08:05:00"),
->>>>>>> bc4a5b83
     )
     return pt_wait_leg
 
 
 @pytest.fixture()
 def car_leg():
-<<<<<<< HEAD
-    car_leg = Leg(1, "car", "a", "b", start_time=mtdt(8 * 60), end_time=mtdt(8 * 60 + 5), distance=5)
-=======
     car_leg = Leg(
         1, "car", "a", "b", start_time=mtdt(8 * 60), end_time=mtdt(8 * 60 + 5), distance=5
     )
->>>>>>> bc4a5b83
     return car_leg
 
 
@@ -1171,13 +1011,6 @@
 
 @pytest.fixture()
 def Anna():
-<<<<<<< HEAD
-    Anna = Person(4, attributes={"age": 6, "job": "education", "gender": "female", "subpopulation": "default"})
-    Anna.add(Activity(1, "home", "a", start_time=mtdt(0), end_time=mtdt(8 * 60)))
-    Anna.add(Leg(1, "walk", "a", "b", start_time=mtdt(8 * 60), end_time=mtdt(8 * 60 + 30), distance=5))
-    Anna.add(Activity(2, "education", "b", start_time=mtdt(8 * 60 + 30), end_time=mtdt(16 * 60)))
-    Anna.add(Leg(2, "walk", "b", "c", start_time=mtdt(16 * 60), end_time=mtdt(16 * 60 + 30), distance=5))
-=======
     Anna = Person(
         4, attributes={"age": 6, "job": "education", "gender": "female", "subpopulation": "default"}
     )
@@ -1189,26 +1022,12 @@
     Anna.add(
         Leg(2, "walk", "b", "c", start_time=mtdt(16 * 60), end_time=mtdt(16 * 60 + 30), distance=5)
     )
->>>>>>> bc4a5b83
     Anna.add(Activity(5, "home", "a", start_time=mtdt(16 * 60 + 30), end_time=END_OF_DAY))
     return Anna
 
 
 @pytest.fixture()
 def AnnaPT():
-<<<<<<< HEAD
-    AnnaPT = Person(4, attributes={"age": 6, "job": "education", "gender": "female", "subpopulation": "default"})
-    AnnaPT.add(Activity(1, "home", "a", start_time=mtdt(0), end_time=mtdt(8 * 60)))
-    AnnaPT.add(Leg(1, "walk", "a", "b", start_time=mtdt(8 * 60), end_time=mtdt(8 * 60 + 10), distance=1))
-    AnnaPT.add(Activity(1, "pt_interaction", "a", start_time=mtdt(8 * 60 + 10), end_time=mtdt(8 * 60 + 10)))
-    AnnaPT.add(Leg(1, "bus", "a", "b", start_time=mtdt(8 * 60 + 10), end_time=mtdt(8 * 60 + 20), distance=5))
-    AnnaPT.add(Activity(1, "pt_interaction", "a", start_time=mtdt(8 * 60 + 20), end_time=mtdt(8 * 60 + 20)))
-    AnnaPT.add(Leg(1, "bus", "a", "b", start_time=mtdt(8 * 60 + 20), end_time=mtdt(8 * 60 + 30), distance=5))
-    AnnaPT.add(Activity(1, "pt_interaction", "a", start_time=mtdt(8 * 60 + 30), end_time=mtdt(8 * 60 + 30)))
-    AnnaPT.add(Leg(1, "walk", "a", "b", start_time=mtdt(8 * 60 + 30), end_time=mtdt(8 * 60 + 40), distance=1))
-    AnnaPT.add(Activity(2, "education", "b", start_time=mtdt(8 * 60 + 40), end_time=mtdt(16 * 60)))
-    AnnaPT.add(Leg(2, "walk", "b", "c", start_time=mtdt(16 * 60), end_time=mtdt(16 * 60 + 30), distance=5))
-=======
     AnnaPT = Person(
         4, attributes={"age": 6, "job": "education", "gender": "female", "subpopulation": "default"}
     )
@@ -1250,7 +1069,6 @@
     AnnaPT.add(
         Leg(2, "walk", "b", "c", start_time=mtdt(16 * 60), end_time=mtdt(16 * 60 + 30), distance=5)
     )
->>>>>>> bc4a5b83
     AnnaPT.add(Activity(5, "home", "a", start_time=mtdt(16 * 60 + 30), end_time=END_OF_DAY))
     return AnnaPT
 
@@ -1263,9 +1081,6 @@
 
 @pytest.fixture()
 def small_plan():
-<<<<<<< HEAD
-    Henry = Person(4, attributes={"age": 6, "job": "education", "gender": "male", "subpopulation": "subpopulation"})
-=======
     Henry = Person(
         4,
         attributes={
@@ -1275,7 +1090,6 @@
             "subpopulation": "subpopulation",
         },
     )
->>>>>>> bc4a5b83
     Henry.add(Activity(1, "home", "a", start_time=mtdt(0), end_time=mtdt(24 * 60)))
     small_plan = Henry.plan
     return small_plan
@@ -1314,13 +1128,9 @@
 
 @pytest.fixture
 def data_od():
-<<<<<<< HEAD
-    matrices = np.array([[[[20, 30], [40, 45]], [[40, 45], [20, 30]]], [[[5, 5], [8, 9]], [[8, 9], [5, 5]]]])
-=======
     matrices = np.array(
         [[[[20, 30], [40, 45]], [[40, 45], [20, 30]]], [[[5, 5], [8, 9]], [[8, 9], [5, 5]]]]
     )
->>>>>>> bc4a5b83
     return matrices
 
 
